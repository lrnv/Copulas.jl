on:
  push:
<<<<<<< HEAD
     paths: 
       - 'joss/**'
=======
    paths:
      - joss/**

>>>>>>> ddde9aed
jobs:
  paper:
    runs-on: ubuntu-latest
    name: Paper Draft
    steps:
      - name: Checkout
        uses: actions/checkout@v4
      - name: Build draft PDF
        uses: openjournals/openjournals-draft-action@master
        with:
          journal: joss
          # This should be the path to the paper within your repo.
          paper-path: joss/paper.md
      - name: Upload
        uses: actions/upload-artifact@v4
        with:
          name: paper
          # This is the output path where Pandoc will write the compiled
          # PDF. Note, this should be the same directory as the input
          # paper.md
          path: joss/paper.pdf<|MERGE_RESOLUTION|>--- conflicted
+++ resolved
@@ -1,31 +1,26 @@
-on:
-  push:
-<<<<<<< HEAD
-     paths: 
-       - 'joss/**'
-=======
-    paths:
-      - joss/**
-
->>>>>>> ddde9aed
-jobs:
-  paper:
-    runs-on: ubuntu-latest
-    name: Paper Draft
-    steps:
-      - name: Checkout
-        uses: actions/checkout@v4
-      - name: Build draft PDF
-        uses: openjournals/openjournals-draft-action@master
-        with:
-          journal: joss
-          # This should be the path to the paper within your repo.
-          paper-path: joss/paper.md
-      - name: Upload
-        uses: actions/upload-artifact@v4
-        with:
-          name: paper
-          # This is the output path where Pandoc will write the compiled
-          # PDF. Note, this should be the same directory as the input
-          # paper.md
+on:
+  push:
+    paths:
+      - joss/**
+
+jobs:
+  paper:
+    runs-on: ubuntu-latest
+    name: Paper Draft
+    steps:
+      - name: Checkout
+        uses: actions/checkout@v4
+      - name: Build draft PDF
+        uses: openjournals/openjournals-draft-action@master
+        with:
+          journal: joss
+          # This should be the path to the paper within your repo.
+          paper-path: joss/paper.md
+      - name: Upload
+        uses: actions/upload-artifact@v4
+        with:
+          name: paper
+          # This is the output path where Pandoc will write the compiled
+          # PDF. Note, this should be the same directory as the input
+          # paper.md
           path: joss/paper.pdf