# Nonparametric estimation of the radial law in Archimedean copulas

## Introduction

This example recalls and implements a practical, nonparametric way to estimate the radial (mixing) distribution R that underlies a d-Archimedean copula by inverting a link between the kendall distribution and the radial part [mcneil2009multivariate](@cite) [williamson1956](@cite), and applying this inversion to the empirical Kendall distribution. Suprisingly, a triangular recursion appears that maps empirical kendall atoms to radial atoms: see, in particular, [genest2011a](@cite). We’ll:
- explain the idea,
- implement a small estimator,
- validate it visually on discrete and continuous radial laws,
- and compare original vs fitted copulas.

!!! definition
    For a d-Archimedean copula with generator $\varphi$, there exists a nonnegative random variable $R$ (the radial law) such that

    $$\varphi(t) \;=\; \mathbb{E}\!\left[\left(1 - \frac{t}{R}\right)_{+}^{\,d-1}\right].$$


The empirical Kendall distribution of the copula sample carries enough information to reconstruct a discrete approximation of $R$ (up to scaling). That’s the key idea here.

Note that there exists other approaches at archimedean estimation: 

- Parametric estimation fixes a generator family (Clayton, Gumbel, Frank, Joe, …) and estimates parameters by (pseudo-)likelihood, IFM, or moments such as inversion of Kendall’s $\tau$ [mcneil2008estimation](@cite); [hofert2012nesting](@cite). Efficient but not nonparametric.
- Semiparametric approaches keep a parametric generator with nonparametric margins [genest1995semiparametric](@cite).
- Kendall-process methods, notably [genest1993statistical](@cite) for $d=2$, highlight the central role of the Kendall distribution. Extensions include settings with censoring [michaelides2024estimation](@cite).


## Theoretical setup

Let $C$ be a $d$-dimensional Archimedean copula $\,(d\ge 2)\,$ with $d$-monotone generator $\varphi$. By the Williamson representation [williamson1956](@cite); [mcneil2009multivariate](@cite), the random variable $R$ defined above exists and is unique up to scale. 

If $\boldsymbol{U}\sim C$, define the Kendall distribution

$$K_R(x) \;=\; \mathbb{P}\!\left(C(\boldsymbol{U})\le x\right), \qquad x\in[0,1].$$

For empirical work, given a sample $\{\boldsymbol{U}_i\}_{i=1}^n$ and the Deheuvels empirical copula $C_n$, the empirical Kendall distribution is

$$\widehat{K}_n(x) \;=\; \frac{1}{n}\sum_{i=1}^n \mathbf{1}\!\left\{C_n(\boldsymbol{U}_i)\le x\right\}.$$

When $R$ is discrete, $R = \sum_{j=1}^N w_j\, \delta_{r_j}$ with $0<r_1<\cdots<r_N$, the asociated generator writes

$$\varphi_R(t) \;=\; \sum_{j=1}^N w_j\, \Big(1-\tfrac{t}{r_j}\Big)_{+}^{\,d-1}.$$

Finally, it is known from [mcneil2009multivariate](@cite) that when C is archimedean, the true kendall function writes 

$$K_R(x) = \mathbb P\left(\varphi_R(R) \le u\right),$$

and therefore $K_R$ has jumps precisely at the points $x_j = \varphi_R(r_j)$ with masses $w_j$ when $R$ is discrete. 

## Proposed estimator (triangular inversion)

From the Kendall pseudo-sample $\{C_n(\boldsymbol{U}_i)\}_{i=1}^n$, collect the distinct values and their empirical frequencies, defining

```math
x_1 > x_2 > \cdots > x_N,\qquad
w_j \;=\; \frac{1}{n}\sum_{i=1}^n \mathbf{1}\{C_n(\boldsymbol{U}_i) = x_j\},\; j=1,\dots,N,
```

so that $\sum_{j=1}^N w_j = 1$ and $\widehat{K}_n(x) = \sum_{j=1}^N w_j\, \mathbf{1}\{x_j\le x\}$. Recover support points $0<r_1<\cdots<r_N$ by solving the system $x_j = \varphi_R(r_j)$. Because positive parts in $\varphi_R$ switch on only when $r_j$ exceeds the evaluation point, the system is triangular:

```math
\begin{aligned}
& r_N := 1, \\
& r_{N-1} := 1 - \left(\frac{x_{N-1}}{w_N}\right)^{\!1/(d-1)}, \\
& \text{for } k = N-2,\dots,1:\quad x_k \;=\; \sum_{j=k+1}^N w_j\Big(1-\tfrac{r_k}{r_j}\Big)^{\!d-1},
\end{aligned}
```

solved by monotone 1D root finding in $r_k\in[0, r_{k+1})$. The estimate is then

$$\widehat{R} \sim \sum_{j=1}^N w_j\, \delta_{r_j}.$$



The associated generator $\varphi_{\widehat{R}}$ is continuous and piecewise polynomial between the recovered radii. Here is an illustrative drawing of φ_R showing its piecewise behavior across recovered radii:

<<<<<<< HEAD
![Illustrative drawing of φ_R](../../assets/drawing_of_phi.png)
=======
![Illustrative drawing of φ_R](./../drawing_of_phi.png)
>>>>>>> aad9a32d

We can prove existance and unicity of the obtained estimator, but convergence is still open since the representativity of the Kendall distribution is not certain in higher dimensions (see [genest2011a](@cite)). 

### Specificities when $d=2$

When $d=2$, powers reduce to 1 and closed forms appear. Let $A_k = \sum_{j=k+1}^N w_j$ and $B_k = \sum_{j=k+1}^N \tfrac{w_j}{r_j}$. Then the recursion gives

$$x_k = A_k - r_k B_k \;\iff\; r_k = \frac{A_k - x_k}{B_k}.$$

This closed form could be used directly (even if our code does not for the moment). 

## Implementation

We define helpers to:
- compute empirical Kendall values,
- build φ_R from a candidate radial distribution,
- simulate Archimedean copula samples from R,
- fit a discrete radial law from Kendall atoms,
- and produce quick diagnostics.

!!! todo
    The code proposed below is expected to become the default fitting method for Williamson generators, once the fitting interface is formalized accross the package. Stay tuned!

```@example archi_radial
using Distributions, StatsBase, Roots, QuadGK, Plots

# Empirical Kendall sample and function from a pseudo-sample u (d×n, columns are obs)
function kendall_sample(u::AbstractMatrix)
    d, n = size(u)
    W = zeros(Float64, n)
    for i in 1:n
        ui = @view u[:, i]
        count_le = 0
        for j in 1:n
            count_le += all(@view(u[:, j]) .≤ ui)
        end
        W[i] = count_le / (n+1)
    end
    return W
end
kendall_function(u::AbstractMatrix) = (W = kendall_sample(u); t -> count(w -> w <= t, W) / length(W))

# Williamson d-transform φ_R for several R types
mk_ϕᵣ(R::DiscreteUnivariateDistribution, d) = let supp = support(R), w = pdf.(R, supp)
    t -> sum(wi * max(1 - t/x, 0)^(d-1) for (x, wi) in zip(supp, w))
end
mk_ϕᵣ(R::ContinuousUnivariateDistribution, d) = function(t)
    t == 0 && return 1 - Distributions.cdf(R, 0)
    val, = quadgk(x -> pdf(R, x) * (1 - t/x)^(d-1), t, Inf; rtol=1e-6)
    return val
end
mk_ϕᵣ(R::DiscreteNonParametric, d) = let supp = support(R), w = pdf.(R, support(R))
    t -> sum(wi * max(1 - t/r, 0)^(d-1) for (wi, r) in zip(w, supp))
end

# Simulate d×n Archimedean copula sample from a given radial R via simplex representation
function spl_cop(R, d::Int, n::Int)
    ϕᵣ = mk_ϕᵣ(R, d)
    S = -log.(rand(d, n))
    S ./= sum(S, dims=1)
    return ϕᵣ.(S .* rand(R, n)')
end

# Utilities for Kendall atoms
function kendall_atoms_and_weights(u::AbstractMatrix)
    x = sort(kendall_sample(u), rev=true)
    atoms = unique(x)
    weights = [mean(x .== xi) for xi in atoms]
    return atoms, weights, length(atoms)
end
function unique_atoms_and_weights(atoms::AbstractVector, weights::AbstractVector)
    agg = Dict{eltype(atoms), Float64}()
    for (a, w) in zip(atoms, weights)
        agg[a] = get(agg, a, 0.0) + w
    end
    uniq_atoms = collect(keys(agg))
    uniq_weights = [agg[a] for a in uniq_atoms]
    idx = sortperm(uniq_atoms)
    return uniq_atoms[idx], uniq_weights[idx]
end

"""
    fit_archi_williamson(u::AbstractMatrix)

Estimate the mixing (radial) distribution R of a d-dimensional Archimedean copula from a pseudo-sample u by inverting the empirical Kendall distribution via the Williamson d-transform. Returns a DiscreteNonParametric distribution R̂ whose atoms are the recovered radii and whose weights are inherited from the empirical Kendall atoms.

Purpose
- For a d-Archimedean copula with generator ψ, there exists a nonnegative random variable R such that
  φ_R(t) = E[(1 - t/R)₊^(d-1)]
  is the Williamson d-transform of R and ψ ≡ φ_R. The empirical Kendall distribution of a sample from the copula determines a discrete approximation of R. This routine implements that inversion.

Inputs
- u::AbstractMatrix: d×n matrix of pseudo-observations with uniform(0,1) margins (columns are observations). Assumes the sample is i.i.d. from a d-Archimedean copula.

Output
- DiscreteNonParametric: an estimate R̂ of the radial distribution. If the empirical Kendall distribution has a single atom, the result degenerates at 1.0.

Assumptions
- d ≥ 2.
- The underlying copula is Archimedean in dimension d with a d-monotone generator, i.e., admits the Williamson representation ψ(t) = E[(1 - t/R)₊^(d-1)] for some R ≥ 0.
- u consists of i.i.d. pseudo-observations with continuous margins (or ranks/pseudo-observations), so that the empirical copula and empirical Kendall distribution are meaningful.

Method (high level)
1) Compute the empirical Kendall sample W_i = C_n(U_i) using the empirical copula C_n. Extract its distinct atoms x_k (sorted in decreasing order) and their empirical probabilities w_k. Let N be the number of distinct atoms.
2) Normalize scale by setting the largest recovered radius r_N = 1.0.
3) Use the identity that links a Kendall atom x_k to the yet-unknown radius r_k:
   x_k = ∑_{j=k+1}^N w_j * max(1 - r_k/r_j, 0)^(d-1).
   - For k = N-1, this simplifies to x_{N-1} = w_N * (1 - r_{N-1}/r_N)^(d-1), giving the closed form
     r_{N-1} = 1 - (x_{N-1}/w_N)^(1/(d-1)).
4) For k = N-2, …, 1, solve the 1D root-finding problem
   g_k(y) - x_k = 0, where g_k(y) = ∑_{j=k+1}^N w_j * max(1 - y/r_j, 0)^(d-1),
   by bracketing y ∈ [0, r_{k+1}) and using Roots.find_zero. Monotonicity of g_k ensures a unique solution in that interval under the model.
5) Merge duplicated radii (if any) by summing their weights and return DiscreteNonParametric(unique_r, unique_w).

Numerical safeguards implemented
- Ratio clamp for r_{N-1}: x_{N-1}/w_N is clamped to [0,1] before applying the power.
- Bracketing: initial bracket [0, r_{k+1}) is tightened with small eps; if not bracketing x_k, the interval is widened to [0, r_{k+1}] and, as a last resort, a projection is applied.
- Post-solve clamping: r_k is clamped to [0, r_{k+1}) to preserve monotonicity r_1 ≤ … ≤ r_N = 1.
- Coincident atoms are merged with unique_atoms_and_weights.

Complexity
- N is the number of distinct Kendall atoms. The loop performs O(N) 1D root-finds; each g_k evaluation is O(N - k), so the overall cost is O(N^2) function evaluations in typical cases.

Usage notes
- The returned R̂ can be passed to mk_ϕᵣ to reconstruct φ_R and used with spl_cop to simulate from the fitted Archimedean copula.
- When N == 1, the Kendall distribution is degenerate and the fitted R̂ is a Dirac at 1.

References
- Genest, C., and Nešlehová, J. (2011). See paper.tex in this repository for the exact citation and for the link between Kendall distributions of Archimedean copulas and the Williamson d-transform.
- McNeil, A. J., and Nešlehová, J. (2009): for the stochastic representation of d-Archimedean copulas and d-monotone generators via the Williamson transform.

See also
- kendall_atoms_and_weights, mk_ϕᵣ, spl_cop.
"""
function fit_archi_williamson(u::AbstractMatrix)
    d, n = size(u)
    x, w, N = kendall_atoms_and_weights(u)
    N == 1 && return DiscreteNonParametric([1.0], [1.0])

    r = zeros(eltype(x), N)
    r[N] = 1.0

    ratio = clamp(x[N-1] / w[N], 0.0, 1.0)
    r[N-1] = 1.0 - ratio^(1.0/(d-1))

    for k in (N-2):-1:1
        gk = function(y)
            s = zero(y)
            for j in (k+1):N
                z = 1.0 - y / r[j]
                s += w[j] * (z > 0 ? z^(d-1) : 0.0)
            end
            return s
        end
        eps = 1e-14
        a, b = 0.0, max(r[k+1] - eps, 0.0)
        ga, gb = gk(a), gk(b)
        if !(ga + 1e-12 >= x[k] >= gb - 1e-12)
            # widen bracket if needed
            a, b = 0.0, r[k+1]
        end
        r[k] = Roots.find_zero(y -> gk(y) - x[k], (a, b); verbose=false)
        r[k] = clamp(r[k], 0.0, r[k+1] - eps)
    end

    return DiscreteNonParametric(unique_atoms_and_weights(r, w)...)
end

# Visual diagnostics: Kendall overlay + original vs simulated copula + (optional) histograms of R vs R̂
function diagnose_plots(u::AbstractMatrix, Rhat; R=nothing, logged=false)
    d, n = size(u)
    v = spl_cop(Rhat, d, n)
    K = kendall_function(u)
    ϕᵣ = mk_ϕᵣ(Rhat, d)
    supp = support(Rhat)
    a = [ϕᵣ.(r) for r in supp]
    w = pdf.(Rhat, supp)
    Kᵣ(x) = sum(w .* (a .< x))
    xs = range(0, 1; length=1001)

    p1 = plot(xs, K.(xs) .- Kᵣ.(xs), title="K̂ₙ(x) - K_R̂(x)", xlabel="", ylabel="", legend=false)
    p2 = plot(xs, xs .- K.(xs), label="x - K̂ₙ(x)", title="x - K̂ₙ(x) vs x - K_R̂(x)", xlabel="", ylabel="")
    plot!(p2, xs, xs .- Kᵣ.(xs), label="x - K_R̂(x)")

    p3 = scatter(u[1, :], u[2, :], title="Original sample (first two dims)", xlabel="", ylabel="",
                 alpha=0.25, msw=0, label=nothing)
    p4 = scatter(v[1, :], v[2, :], title="Simulated from R̂ (first two dims)", xlabel="", ylabel="",
                 alpha=0.25, msw=0, label=nothing)

    plots_list = [p1, p3, p2, p4]
    lay, sz = (2, 2), (1100, 800)

    if !isnothing(R)
        r1 = rand(Rhat, 10*n)
        r2 = rand(R, 10*n)
        ttl1, ttl2 = "R̂ histogram", "R histogram"
        if logged
            r1 .= log.(r1); r2 .= log.(r2)
            ttl1, ttl2 = "log(R̂) histogram", "log(R) histogram"
        end
        p6 = histogram(r1, title=ttl1, xlabel="", ylabel="", label=nothing, normalize=:pdf)
        p5 = histogram(r2, title=ttl2, xlabel="", ylabel="", label=nothing, normalize=:pdf)
        plots_list = [p1, p3, p5, p2, p4, p6]
        lay, sz = (2, 3), (1100, 700)
    end

    plot(plots_list...; layout=lay, size=sz)
end

# Optional: visualize φ_R(t) for a discrete radial law on a grid
function plot_phiR(R::DiscreteUnivariateDistribution, d::Int; tmax=maximum(support(R)), m=400)
    ϕᵣ = mk_ϕᵣ(R, d)
    ts = range(0, tmax; length=m)
    plot(ts, ϕᵣ.(ts), xlabel="t", ylabel="φ_R(t)", title="Williamson d-transform φ_R(t)", legend=false)
end
```

!!! tip
    Scale of R is not identifiable: φ_R depends on ratios t/R. We normalize the largest recovered radius to 1 without loss of generality.


## Numerical illustrations

We now generate samples from several radial laws, fit R̂, and compare:
- Kendall function overlays,
- original vs simulated copula scatter,
- optionally histograms of R vs R̂ (or their logs for heavy tails).

!!! info
    To keep docs fast, we use modest sample sizes (n ≈ 1000–1500). Increase locally if you want smoother curves.

### 1) Dirac at 1 (lower-bound Clayton), d = 3

```@example archi_radial
R = Dirac(1.0)
d, n = 3, 1000
u = spl_cop(R, d, n)
Rhat = fit_archi_williamson(u)
diagnose_plots(u, Rhat; R=R)
```

### 2) Mixture of point masses, d = 2

```@example archi_radial
R = DiscreteNonParametric([1.0, 4.0, 8.0], fill(1/3, 3))
d, n = 2, 1000
u = spl_cop(R, d, n)
Rhat = fit_archi_williamson(u)
diagnose_plots(u, Rhat; R=R)
```

### 3) Mixture of point masses, d = 3

```@example archi_radial
R = DiscreteNonParametric([1.0, 4.0, 8.0], fill(1/3, 3))
d, n = 3, 1000
u = spl_cop(R, d, n)
Rhat = fit_archi_williamson(u)
diagnose_plots(u, Rhat; R=R)
```

### 4) LogNormal(1, 3) (heavy tail), d = 10

```@example archi_radial
R = LogNormal(1, 3)
d, n = 10, 1000
u = spl_cop(R, d, n)
Rhat = fit_archi_williamson(u)
diagnose_plots(u, Rhat; R=R, logged=true)
```

### 5) Pareto(1/2) (infinite mean), d = 10

```@example archi_radial
R = Pareto(1.0, 1/2)
d, n = 10, 1000
u = spl_cop(R, d, n)
Rhat = fit_archi_williamson(u)
diagnose_plots(u, Rhat; R=R, logged=true)
```

## A quick look at $\varphi_R$

We can visualize $\varphi_R$ for a discrete $\widehat{R}$ to get intuition.

```@example archi_radial
Rex = DiscreteNonParametric([0.2, 0.5, 1.0], [0.2, 0.3, 0.5])
plot_phiR(Rex, 3)
```

Additionally, here is an illustrative drawing of $\varphi_{\widehat{R}}$ showing its piecewise behavior across recovered radii:

![Illustrative drawing of $\varphi_{\widehat{R}}$](drawing_of_phi.pdf)

If the preview does not render inline, open the asset directly: [drawing_of_phi.pdf](drawing_of_phi.pdf).

## Discussion and caveats

- The fit is discrete even when the true $R$ is continuous: that’s expected. As $n$ grows, atoms densify in the bulk where Kendall jumps concentrate.
- Scale is not identifiable; we fix $r_N = 1$.
- Very small weights can make the inversion numerically sensitive. Bootstrap CIs (not shown here) can complement delta-method formulas.

### Liouville extension (remark)

The decoupling between the simplex and radial part allows the same idea to estimate radial parts of Liouville copulas. If $(D_1,\dots,D_d)$ is Dirichlet and $\varphi_s$ denotes the Williamson $s$-transform of $R$, then

```math
C(\boldsymbol{U}) = \varphi_d\!\left(\sum_{i=1}^d \varphi_{\alpha_i}^{-1}(U_i)\right)
\;=\; \varphi_d\!\left(R \sum_{i=1}^d D_i\right)
\;=\; \varphi_d(R),
```

so Kendall atoms have the same form as in the Archimedean case, and the triangular inversion applies. Estimation of the Dirichlet parameters can be handled separately.

Once Liouville copulas are implemented in the package, we will probably use this method to fit them. 

## Appendix: Jacobian of the recursion (might be usefull for inference). 

Define, for $k\in\{1,\dots,N-1\}$ and $y\in[0, r_{k+1}]$,

$$g_k(y)\;=\;\sum_{j=k+1}^N w_j\Big(1-\tfrac{y}{r_j}\Big)^{d-1},\qquad g_k(r_k)=x_k.$$

Partial derivatives at the solution $r$ are

```math
\begin{aligned}
A_k &:= \frac{\partial g_k}{\partial y}(r_k)
\;=\; -(d-1)\sum_{j=k+1}^N \frac{w_j}{r_j}\Big(1-\tfrac{r_k}{r_j}\Big)^{d-2}, \\
B_{k,j} &:= \frac{\partial g_k}{\partial r_j}(r_k)
\;=\; w_j(d-1)\,\frac{r_k}{r_j^2}\Big(1-\tfrac{r_k}{r_j}\Big)^{d-2}, \quad j\ge k+1, \\
C_{k,m} &:= \frac{\partial g_k}{\partial w_m}(r_k)
\;=\; \Big(1-\tfrac{r_k}{r_m}\Big)^{d-1}, \quad m\ge k+1.
\end{aligned}
```

Differentiating $g_k(r_k)=x_k$ gives triangular linear systems for the sensitivities $\partial r_k/\partial x_m$ and $\partial r_k/\partial w_m$:

```math
\begin{aligned}
A_k\,\frac{\partial r_k}{\partial x_m} + \sum_{j=k+1}^N B_{k,j}\,\frac{\partial r_j}{\partial x_m} &= \mathbf{1}_{\{m=k\}}, \\
A_k\,\frac{\partial r_k}{\partial w_m} + \sum_{j=k+1}^N B_{k,j}\,\frac{\partial r_j}{\partial w_m} + C_{k,m} &= 0.
\end{aligned}
```

Solve downward in $k=N-1,\dots,1$ with initialization $\partial r_N/\partial(\cdot)=0$.

The fitted generator $\widehat{\varphi}(t)=\sum_{j=1}^N w_j(1-t/r_j)_{+}^{d-1}$ has partials

```math
\frac{\partial \varphi(t)}{\partial r_j} = w_j (d-1)\,\frac{t}{r_j^2}\Big(1-\tfrac{t}{r_j}\Big)^{d-2},
\qquad
\frac{\partial \varphi(t)}{\partial w_j} = \Big(1-\tfrac{t}{r_j}\Big)^{d-1}.
```

Combine with the chain rule to propagate variances via the delta method if needed.

## References

```@bibliography
```
<|MERGE_RESOLUTION|>--- conflicted
+++ resolved
@@ -1,439 +1,436 @@
-# Nonparametric estimation of the radial law in Archimedean copulas
-
-## Introduction
-
-This example recalls and implements a practical, nonparametric way to estimate the radial (mixing) distribution R that underlies a d-Archimedean copula by inverting a link between the kendall distribution and the radial part [mcneil2009multivariate](@cite) [williamson1956](@cite), and applying this inversion to the empirical Kendall distribution. Suprisingly, a triangular recursion appears that maps empirical kendall atoms to radial atoms: see, in particular, [genest2011a](@cite). We’ll:
-- explain the idea,
-- implement a small estimator,
-- validate it visually on discrete and continuous radial laws,
-- and compare original vs fitted copulas.
-
-!!! definition
-    For a d-Archimedean copula with generator $\varphi$, there exists a nonnegative random variable $R$ (the radial law) such that
-
-    $$\varphi(t) \;=\; \mathbb{E}\!\left[\left(1 - \frac{t}{R}\right)_{+}^{\,d-1}\right].$$
-
-
-The empirical Kendall distribution of the copula sample carries enough information to reconstruct a discrete approximation of $R$ (up to scaling). That’s the key idea here.
-
-Note that there exists other approaches at archimedean estimation: 
-
-- Parametric estimation fixes a generator family (Clayton, Gumbel, Frank, Joe, …) and estimates parameters by (pseudo-)likelihood, IFM, or moments such as inversion of Kendall’s $\tau$ [mcneil2008estimation](@cite); [hofert2012nesting](@cite). Efficient but not nonparametric.
-- Semiparametric approaches keep a parametric generator with nonparametric margins [genest1995semiparametric](@cite).
-- Kendall-process methods, notably [genest1993statistical](@cite) for $d=2$, highlight the central role of the Kendall distribution. Extensions include settings with censoring [michaelides2024estimation](@cite).
-
-
-## Theoretical setup
-
-Let $C$ be a $d$-dimensional Archimedean copula $\,(d\ge 2)\,$ with $d$-monotone generator $\varphi$. By the Williamson representation [williamson1956](@cite); [mcneil2009multivariate](@cite), the random variable $R$ defined above exists and is unique up to scale. 
-
-If $\boldsymbol{U}\sim C$, define the Kendall distribution
-
-$$K_R(x) \;=\; \mathbb{P}\!\left(C(\boldsymbol{U})\le x\right), \qquad x\in[0,1].$$
-
-For empirical work, given a sample $\{\boldsymbol{U}_i\}_{i=1}^n$ and the Deheuvels empirical copula $C_n$, the empirical Kendall distribution is
-
-$$\widehat{K}_n(x) \;=\; \frac{1}{n}\sum_{i=1}^n \mathbf{1}\!\left\{C_n(\boldsymbol{U}_i)\le x\right\}.$$
-
-When $R$ is discrete, $R = \sum_{j=1}^N w_j\, \delta_{r_j}$ with $0<r_1<\cdots<r_N$, the asociated generator writes
-
-$$\varphi_R(t) \;=\; \sum_{j=1}^N w_j\, \Big(1-\tfrac{t}{r_j}\Big)_{+}^{\,d-1}.$$
-
-Finally, it is known from [mcneil2009multivariate](@cite) that when C is archimedean, the true kendall function writes 
-
-$$K_R(x) = \mathbb P\left(\varphi_R(R) \le u\right),$$
-
-and therefore $K_R$ has jumps precisely at the points $x_j = \varphi_R(r_j)$ with masses $w_j$ when $R$ is discrete. 
-
-## Proposed estimator (triangular inversion)
-
-From the Kendall pseudo-sample $\{C_n(\boldsymbol{U}_i)\}_{i=1}^n$, collect the distinct values and their empirical frequencies, defining
-
-```math
-x_1 > x_2 > \cdots > x_N,\qquad
-w_j \;=\; \frac{1}{n}\sum_{i=1}^n \mathbf{1}\{C_n(\boldsymbol{U}_i) = x_j\},\; j=1,\dots,N,
-```
-
-so that $\sum_{j=1}^N w_j = 1$ and $\widehat{K}_n(x) = \sum_{j=1}^N w_j\, \mathbf{1}\{x_j\le x\}$. Recover support points $0<r_1<\cdots<r_N$ by solving the system $x_j = \varphi_R(r_j)$. Because positive parts in $\varphi_R$ switch on only when $r_j$ exceeds the evaluation point, the system is triangular:
-
-```math
-\begin{aligned}
-& r_N := 1, \\
-& r_{N-1} := 1 - \left(\frac{x_{N-1}}{w_N}\right)^{\!1/(d-1)}, \\
-& \text{for } k = N-2,\dots,1:\quad x_k \;=\; \sum_{j=k+1}^N w_j\Big(1-\tfrac{r_k}{r_j}\Big)^{\!d-1},
-\end{aligned}
-```
-
-solved by monotone 1D root finding in $r_k\in[0, r_{k+1})$. The estimate is then
-
-$$\widehat{R} \sim \sum_{j=1}^N w_j\, \delta_{r_j}.$$
-
-
-
-The associated generator $\varphi_{\widehat{R}}$ is continuous and piecewise polynomial between the recovered radii. Here is an illustrative drawing of φ_R showing its piecewise behavior across recovered radii:
-
-<<<<<<< HEAD
-![Illustrative drawing of φ_R](../../assets/drawing_of_phi.png)
-=======
-![Illustrative drawing of φ_R](./../drawing_of_phi.png)
->>>>>>> aad9a32d
-
-We can prove existance and unicity of the obtained estimator, but convergence is still open since the representativity of the Kendall distribution is not certain in higher dimensions (see [genest2011a](@cite)). 
-
-### Specificities when $d=2$
-
-When $d=2$, powers reduce to 1 and closed forms appear. Let $A_k = \sum_{j=k+1}^N w_j$ and $B_k = \sum_{j=k+1}^N \tfrac{w_j}{r_j}$. Then the recursion gives
-
-$$x_k = A_k - r_k B_k \;\iff\; r_k = \frac{A_k - x_k}{B_k}.$$
-
-This closed form could be used directly (even if our code does not for the moment). 
-
-## Implementation
-
-We define helpers to:
-- compute empirical Kendall values,
-- build φ_R from a candidate radial distribution,
-- simulate Archimedean copula samples from R,
-- fit a discrete radial law from Kendall atoms,
-- and produce quick diagnostics.
-
-!!! todo
-    The code proposed below is expected to become the default fitting method for Williamson generators, once the fitting interface is formalized accross the package. Stay tuned!
-
-```@example archi_radial
-using Distributions, StatsBase, Roots, QuadGK, Plots
-
-# Empirical Kendall sample and function from a pseudo-sample u (d×n, columns are obs)
-function kendall_sample(u::AbstractMatrix)
-    d, n = size(u)
-    W = zeros(Float64, n)
-    for i in 1:n
-        ui = @view u[:, i]
-        count_le = 0
-        for j in 1:n
-            count_le += all(@view(u[:, j]) .≤ ui)
-        end
-        W[i] = count_le / (n+1)
-    end
-    return W
-end
-kendall_function(u::AbstractMatrix) = (W = kendall_sample(u); t -> count(w -> w <= t, W) / length(W))
-
-# Williamson d-transform φ_R for several R types
-mk_ϕᵣ(R::DiscreteUnivariateDistribution, d) = let supp = support(R), w = pdf.(R, supp)
-    t -> sum(wi * max(1 - t/x, 0)^(d-1) for (x, wi) in zip(supp, w))
-end
-mk_ϕᵣ(R::ContinuousUnivariateDistribution, d) = function(t)
-    t == 0 && return 1 - Distributions.cdf(R, 0)
-    val, = quadgk(x -> pdf(R, x) * (1 - t/x)^(d-1), t, Inf; rtol=1e-6)
-    return val
-end
-mk_ϕᵣ(R::DiscreteNonParametric, d) = let supp = support(R), w = pdf.(R, support(R))
-    t -> sum(wi * max(1 - t/r, 0)^(d-1) for (wi, r) in zip(w, supp))
-end
-
-# Simulate d×n Archimedean copula sample from a given radial R via simplex representation
-function spl_cop(R, d::Int, n::Int)
-    ϕᵣ = mk_ϕᵣ(R, d)
-    S = -log.(rand(d, n))
-    S ./= sum(S, dims=1)
-    return ϕᵣ.(S .* rand(R, n)')
-end
-
-# Utilities for Kendall atoms
-function kendall_atoms_and_weights(u::AbstractMatrix)
-    x = sort(kendall_sample(u), rev=true)
-    atoms = unique(x)
-    weights = [mean(x .== xi) for xi in atoms]
-    return atoms, weights, length(atoms)
-end
-function unique_atoms_and_weights(atoms::AbstractVector, weights::AbstractVector)
-    agg = Dict{eltype(atoms), Float64}()
-    for (a, w) in zip(atoms, weights)
-        agg[a] = get(agg, a, 0.0) + w
-    end
-    uniq_atoms = collect(keys(agg))
-    uniq_weights = [agg[a] for a in uniq_atoms]
-    idx = sortperm(uniq_atoms)
-    return uniq_atoms[idx], uniq_weights[idx]
-end
-
-"""
-    fit_archi_williamson(u::AbstractMatrix)
-
-Estimate the mixing (radial) distribution R of a d-dimensional Archimedean copula from a pseudo-sample u by inverting the empirical Kendall distribution via the Williamson d-transform. Returns a DiscreteNonParametric distribution R̂ whose atoms are the recovered radii and whose weights are inherited from the empirical Kendall atoms.
-
-Purpose
-- For a d-Archimedean copula with generator ψ, there exists a nonnegative random variable R such that
-  φ_R(t) = E[(1 - t/R)₊^(d-1)]
-  is the Williamson d-transform of R and ψ ≡ φ_R. The empirical Kendall distribution of a sample from the copula determines a discrete approximation of R. This routine implements that inversion.
-
-Inputs
-- u::AbstractMatrix: d×n matrix of pseudo-observations with uniform(0,1) margins (columns are observations). Assumes the sample is i.i.d. from a d-Archimedean copula.
-
-Output
-- DiscreteNonParametric: an estimate R̂ of the radial distribution. If the empirical Kendall distribution has a single atom, the result degenerates at 1.0.
-
-Assumptions
-- d ≥ 2.
-- The underlying copula is Archimedean in dimension d with a d-monotone generator, i.e., admits the Williamson representation ψ(t) = E[(1 - t/R)₊^(d-1)] for some R ≥ 0.
-- u consists of i.i.d. pseudo-observations with continuous margins (or ranks/pseudo-observations), so that the empirical copula and empirical Kendall distribution are meaningful.
-
-Method (high level)
-1) Compute the empirical Kendall sample W_i = C_n(U_i) using the empirical copula C_n. Extract its distinct atoms x_k (sorted in decreasing order) and their empirical probabilities w_k. Let N be the number of distinct atoms.
-2) Normalize scale by setting the largest recovered radius r_N = 1.0.
-3) Use the identity that links a Kendall atom x_k to the yet-unknown radius r_k:
-   x_k = ∑_{j=k+1}^N w_j * max(1 - r_k/r_j, 0)^(d-1).
-   - For k = N-1, this simplifies to x_{N-1} = w_N * (1 - r_{N-1}/r_N)^(d-1), giving the closed form
-     r_{N-1} = 1 - (x_{N-1}/w_N)^(1/(d-1)).
-4) For k = N-2, …, 1, solve the 1D root-finding problem
-   g_k(y) - x_k = 0, where g_k(y) = ∑_{j=k+1}^N w_j * max(1 - y/r_j, 0)^(d-1),
-   by bracketing y ∈ [0, r_{k+1}) and using Roots.find_zero. Monotonicity of g_k ensures a unique solution in that interval under the model.
-5) Merge duplicated radii (if any) by summing their weights and return DiscreteNonParametric(unique_r, unique_w).
-
-Numerical safeguards implemented
-- Ratio clamp for r_{N-1}: x_{N-1}/w_N is clamped to [0,1] before applying the power.
-- Bracketing: initial bracket [0, r_{k+1}) is tightened with small eps; if not bracketing x_k, the interval is widened to [0, r_{k+1}] and, as a last resort, a projection is applied.
-- Post-solve clamping: r_k is clamped to [0, r_{k+1}) to preserve monotonicity r_1 ≤ … ≤ r_N = 1.
-- Coincident atoms are merged with unique_atoms_and_weights.
-
-Complexity
-- N is the number of distinct Kendall atoms. The loop performs O(N) 1D root-finds; each g_k evaluation is O(N - k), so the overall cost is O(N^2) function evaluations in typical cases.
-
-Usage notes
-- The returned R̂ can be passed to mk_ϕᵣ to reconstruct φ_R and used with spl_cop to simulate from the fitted Archimedean copula.
-- When N == 1, the Kendall distribution is degenerate and the fitted R̂ is a Dirac at 1.
-
-References
-- Genest, C., and Nešlehová, J. (2011). See paper.tex in this repository for the exact citation and for the link between Kendall distributions of Archimedean copulas and the Williamson d-transform.
-- McNeil, A. J., and Nešlehová, J. (2009): for the stochastic representation of d-Archimedean copulas and d-monotone generators via the Williamson transform.
-
-See also
-- kendall_atoms_and_weights, mk_ϕᵣ, spl_cop.
-"""
-function fit_archi_williamson(u::AbstractMatrix)
-    d, n = size(u)
-    x, w, N = kendall_atoms_and_weights(u)
-    N == 1 && return DiscreteNonParametric([1.0], [1.0])
-
-    r = zeros(eltype(x), N)
-    r[N] = 1.0
-
-    ratio = clamp(x[N-1] / w[N], 0.0, 1.0)
-    r[N-1] = 1.0 - ratio^(1.0/(d-1))
-
-    for k in (N-2):-1:1
-        gk = function(y)
-            s = zero(y)
-            for j in (k+1):N
-                z = 1.0 - y / r[j]
-                s += w[j] * (z > 0 ? z^(d-1) : 0.0)
-            end
-            return s
-        end
-        eps = 1e-14
-        a, b = 0.0, max(r[k+1] - eps, 0.0)
-        ga, gb = gk(a), gk(b)
-        if !(ga + 1e-12 >= x[k] >= gb - 1e-12)
-            # widen bracket if needed
-            a, b = 0.0, r[k+1]
-        end
-        r[k] = Roots.find_zero(y -> gk(y) - x[k], (a, b); verbose=false)
-        r[k] = clamp(r[k], 0.0, r[k+1] - eps)
-    end
-
-    return DiscreteNonParametric(unique_atoms_and_weights(r, w)...)
-end
-
-# Visual diagnostics: Kendall overlay + original vs simulated copula + (optional) histograms of R vs R̂
-function diagnose_plots(u::AbstractMatrix, Rhat; R=nothing, logged=false)
-    d, n = size(u)
-    v = spl_cop(Rhat, d, n)
-    K = kendall_function(u)
-    ϕᵣ = mk_ϕᵣ(Rhat, d)
-    supp = support(Rhat)
-    a = [ϕᵣ.(r) for r in supp]
-    w = pdf.(Rhat, supp)
-    Kᵣ(x) = sum(w .* (a .< x))
-    xs = range(0, 1; length=1001)
-
-    p1 = plot(xs, K.(xs) .- Kᵣ.(xs), title="K̂ₙ(x) - K_R̂(x)", xlabel="", ylabel="", legend=false)
-    p2 = plot(xs, xs .- K.(xs), label="x - K̂ₙ(x)", title="x - K̂ₙ(x) vs x - K_R̂(x)", xlabel="", ylabel="")
-    plot!(p2, xs, xs .- Kᵣ.(xs), label="x - K_R̂(x)")
-
-    p3 = scatter(u[1, :], u[2, :], title="Original sample (first two dims)", xlabel="", ylabel="",
-                 alpha=0.25, msw=0, label=nothing)
-    p4 = scatter(v[1, :], v[2, :], title="Simulated from R̂ (first two dims)", xlabel="", ylabel="",
-                 alpha=0.25, msw=0, label=nothing)
-
-    plots_list = [p1, p3, p2, p4]
-    lay, sz = (2, 2), (1100, 800)
-
-    if !isnothing(R)
-        r1 = rand(Rhat, 10*n)
-        r2 = rand(R, 10*n)
-        ttl1, ttl2 = "R̂ histogram", "R histogram"
-        if logged
-            r1 .= log.(r1); r2 .= log.(r2)
-            ttl1, ttl2 = "log(R̂) histogram", "log(R) histogram"
-        end
-        p6 = histogram(r1, title=ttl1, xlabel="", ylabel="", label=nothing, normalize=:pdf)
-        p5 = histogram(r2, title=ttl2, xlabel="", ylabel="", label=nothing, normalize=:pdf)
-        plots_list = [p1, p3, p5, p2, p4, p6]
-        lay, sz = (2, 3), (1100, 700)
-    end
-
-    plot(plots_list...; layout=lay, size=sz)
-end
-
-# Optional: visualize φ_R(t) for a discrete radial law on a grid
-function plot_phiR(R::DiscreteUnivariateDistribution, d::Int; tmax=maximum(support(R)), m=400)
-    ϕᵣ = mk_ϕᵣ(R, d)
-    ts = range(0, tmax; length=m)
-    plot(ts, ϕᵣ.(ts), xlabel="t", ylabel="φ_R(t)", title="Williamson d-transform φ_R(t)", legend=false)
-end
-```
-
-!!! tip
-    Scale of R is not identifiable: φ_R depends on ratios t/R. We normalize the largest recovered radius to 1 without loss of generality.
-
-
-## Numerical illustrations
-
-We now generate samples from several radial laws, fit R̂, and compare:
-- Kendall function overlays,
-- original vs simulated copula scatter,
-- optionally histograms of R vs R̂ (or their logs for heavy tails).
-
-!!! info
-    To keep docs fast, we use modest sample sizes (n ≈ 1000–1500). Increase locally if you want smoother curves.
-
-### 1) Dirac at 1 (lower-bound Clayton), d = 3
-
-```@example archi_radial
-R = Dirac(1.0)
-d, n = 3, 1000
-u = spl_cop(R, d, n)
-Rhat = fit_archi_williamson(u)
-diagnose_plots(u, Rhat; R=R)
-```
-
-### 2) Mixture of point masses, d = 2
-
-```@example archi_radial
-R = DiscreteNonParametric([1.0, 4.0, 8.0], fill(1/3, 3))
-d, n = 2, 1000
-u = spl_cop(R, d, n)
-Rhat = fit_archi_williamson(u)
-diagnose_plots(u, Rhat; R=R)
-```
-
-### 3) Mixture of point masses, d = 3
-
-```@example archi_radial
-R = DiscreteNonParametric([1.0, 4.0, 8.0], fill(1/3, 3))
-d, n = 3, 1000
-u = spl_cop(R, d, n)
-Rhat = fit_archi_williamson(u)
-diagnose_plots(u, Rhat; R=R)
-```
-
-### 4) LogNormal(1, 3) (heavy tail), d = 10
-
-```@example archi_radial
-R = LogNormal(1, 3)
-d, n = 10, 1000
-u = spl_cop(R, d, n)
-Rhat = fit_archi_williamson(u)
-diagnose_plots(u, Rhat; R=R, logged=true)
-```
-
-### 5) Pareto(1/2) (infinite mean), d = 10
-
-```@example archi_radial
-R = Pareto(1.0, 1/2)
-d, n = 10, 1000
-u = spl_cop(R, d, n)
-Rhat = fit_archi_williamson(u)
-diagnose_plots(u, Rhat; R=R, logged=true)
-```
-
-## A quick look at $\varphi_R$
-
-We can visualize $\varphi_R$ for a discrete $\widehat{R}$ to get intuition.
-
-```@example archi_radial
-Rex = DiscreteNonParametric([0.2, 0.5, 1.0], [0.2, 0.3, 0.5])
-plot_phiR(Rex, 3)
-```
-
-Additionally, here is an illustrative drawing of $\varphi_{\widehat{R}}$ showing its piecewise behavior across recovered radii:
-
-![Illustrative drawing of $\varphi_{\widehat{R}}$](drawing_of_phi.pdf)
-
-If the preview does not render inline, open the asset directly: [drawing_of_phi.pdf](drawing_of_phi.pdf).
-
-## Discussion and caveats
-
-- The fit is discrete even when the true $R$ is continuous: that’s expected. As $n$ grows, atoms densify in the bulk where Kendall jumps concentrate.
-- Scale is not identifiable; we fix $r_N = 1$.
-- Very small weights can make the inversion numerically sensitive. Bootstrap CIs (not shown here) can complement delta-method formulas.
-
-### Liouville extension (remark)
-
-The decoupling between the simplex and radial part allows the same idea to estimate radial parts of Liouville copulas. If $(D_1,\dots,D_d)$ is Dirichlet and $\varphi_s$ denotes the Williamson $s$-transform of $R$, then
-
-```math
-C(\boldsymbol{U}) = \varphi_d\!\left(\sum_{i=1}^d \varphi_{\alpha_i}^{-1}(U_i)\right)
-\;=\; \varphi_d\!\left(R \sum_{i=1}^d D_i\right)
-\;=\; \varphi_d(R),
-```
-
-so Kendall atoms have the same form as in the Archimedean case, and the triangular inversion applies. Estimation of the Dirichlet parameters can be handled separately.
-
-Once Liouville copulas are implemented in the package, we will probably use this method to fit them. 
-
-## Appendix: Jacobian of the recursion (might be usefull for inference). 
-
-Define, for $k\in\{1,\dots,N-1\}$ and $y\in[0, r_{k+1}]$,
-
-$$g_k(y)\;=\;\sum_{j=k+1}^N w_j\Big(1-\tfrac{y}{r_j}\Big)^{d-1},\qquad g_k(r_k)=x_k.$$
-
-Partial derivatives at the solution $r$ are
-
-```math
-\begin{aligned}
-A_k &:= \frac{\partial g_k}{\partial y}(r_k)
-\;=\; -(d-1)\sum_{j=k+1}^N \frac{w_j}{r_j}\Big(1-\tfrac{r_k}{r_j}\Big)^{d-2}, \\
-B_{k,j} &:= \frac{\partial g_k}{\partial r_j}(r_k)
-\;=\; w_j(d-1)\,\frac{r_k}{r_j^2}\Big(1-\tfrac{r_k}{r_j}\Big)^{d-2}, \quad j\ge k+1, \\
-C_{k,m} &:= \frac{\partial g_k}{\partial w_m}(r_k)
-\;=\; \Big(1-\tfrac{r_k}{r_m}\Big)^{d-1}, \quad m\ge k+1.
-\end{aligned}
-```
-
-Differentiating $g_k(r_k)=x_k$ gives triangular linear systems for the sensitivities $\partial r_k/\partial x_m$ and $\partial r_k/\partial w_m$:
-
-```math
-\begin{aligned}
-A_k\,\frac{\partial r_k}{\partial x_m} + \sum_{j=k+1}^N B_{k,j}\,\frac{\partial r_j}{\partial x_m} &= \mathbf{1}_{\{m=k\}}, \\
-A_k\,\frac{\partial r_k}{\partial w_m} + \sum_{j=k+1}^N B_{k,j}\,\frac{\partial r_j}{\partial w_m} + C_{k,m} &= 0.
-\end{aligned}
-```
-
-Solve downward in $k=N-1,\dots,1$ with initialization $\partial r_N/\partial(\cdot)=0$.
-
-The fitted generator $\widehat{\varphi}(t)=\sum_{j=1}^N w_j(1-t/r_j)_{+}^{d-1}$ has partials
-
-```math
-\frac{\partial \varphi(t)}{\partial r_j} = w_j (d-1)\,\frac{t}{r_j^2}\Big(1-\tfrac{t}{r_j}\Big)^{d-2},
-\qquad
-\frac{\partial \varphi(t)}{\partial w_j} = \Big(1-\tfrac{t}{r_j}\Big)^{d-1}.
-```
-
-Combine with the chain rule to propagate variances via the delta method if needed.
-
-## References
-
-```@bibliography
-```
+# Nonparametric estimation of the radial law in Archimedean copulas
+
+## Introduction
+
+This example recalls and implements a practical, nonparametric way to estimate the radial (mixing) distribution R that underlies a d-Archimedean copula by inverting a link between the kendall distribution and the radial part [mcneil2009multivariate](@cite) [williamson1956](@cite), and applying this inversion to the empirical Kendall distribution. Suprisingly, a triangular recursion appears that maps empirical kendall atoms to radial atoms: see, in particular, [genest2011a](@cite). We’ll:
+- explain the idea,
+- implement a small estimator,
+- validate it visually on discrete and continuous radial laws,
+- and compare original vs fitted copulas.
+
+!!! definition
+    For a d-Archimedean copula with generator $\varphi$, there exists a nonnegative random variable $R$ (the radial law) such that
+
+    $$\varphi(t) \;=\; \mathbb{E}\!\left[\left(1 - \frac{t}{R}\right)_{+}^{\,d-1}\right].$$
+
+
+The empirical Kendall distribution of the copula sample carries enough information to reconstruct a discrete approximation of $R$ (up to scaling). That’s the key idea here.
+
+Note that there exists other approaches at archimedean estimation: 
+
+- Parametric estimation fixes a generator family (Clayton, Gumbel, Frank, Joe, …) and estimates parameters by (pseudo-)likelihood, IFM, or moments such as inversion of Kendall’s $\tau$ [mcneil2008estimation](@cite); [hofert2012nesting](@cite). Efficient but not nonparametric.
+- Semiparametric approaches keep a parametric generator with nonparametric margins [genest1995semiparametric](@cite).
+- Kendall-process methods, notably [genest1993statistical](@cite) for $d=2$, highlight the central role of the Kendall distribution. Extensions include settings with censoring [michaelides2024estimation](@cite).
+
+
+## Theoretical setup
+
+Let $C$ be a $d$-dimensional Archimedean copula $\,(d\ge 2)\,$ with $d$-monotone generator $\varphi$. By the Williamson representation [williamson1956](@cite); [mcneil2009multivariate](@cite), the random variable $R$ defined above exists and is unique up to scale. 
+
+If $\boldsymbol{U}\sim C$, define the Kendall distribution
+
+$$K_R(x) \;=\; \mathbb{P}\!\left(C(\boldsymbol{U})\le x\right), \qquad x\in[0,1].$$
+
+For empirical work, given a sample $\{\boldsymbol{U}_i\}_{i=1}^n$ and the Deheuvels empirical copula $C_n$, the empirical Kendall distribution is
+
+$$\widehat{K}_n(x) \;=\; \frac{1}{n}\sum_{i=1}^n \mathbf{1}\!\left\{C_n(\boldsymbol{U}_i)\le x\right\}.$$
+
+When $R$ is discrete, $R = \sum_{j=1}^N w_j\, \delta_{r_j}$ with $0<r_1<\cdots<r_N$, the asociated generator writes
+
+$$\varphi_R(t) \;=\; \sum_{j=1}^N w_j\, \Big(1-\tfrac{t}{r_j}\Big)_{+}^{\,d-1}.$$
+
+Finally, it is known from [mcneil2009multivariate](@cite) that when C is archimedean, the true kendall function writes 
+
+$$K_R(x) = \mathbb P\left(\varphi_R(R) \le u\right),$$
+
+and therefore $K_R$ has jumps precisely at the points $x_j = \varphi_R(r_j)$ with masses $w_j$ when $R$ is discrete. 
+
+## Proposed estimator (triangular inversion)
+
+From the Kendall pseudo-sample $\{C_n(\boldsymbol{U}_i)\}_{i=1}^n$, collect the distinct values and their empirical frequencies, defining
+
+```math
+x_1 > x_2 > \cdots > x_N,\qquad
+w_j \;=\; \frac{1}{n}\sum_{i=1}^n \mathbf{1}\{C_n(\boldsymbol{U}_i) = x_j\},\; j=1,\dots,N,
+```
+
+so that $\sum_{j=1}^N w_j = 1$ and $\widehat{K}_n(x) = \sum_{j=1}^N w_j\, \mathbf{1}\{x_j\le x\}$. Recover support points $0<r_1<\cdots<r_N$ by solving the system $x_j = \varphi_R(r_j)$. Because positive parts in $\varphi_R$ switch on only when $r_j$ exceeds the evaluation point, the system is triangular:
+
+```math
+\begin{aligned}
+& r_N := 1, \\
+& r_{N-1} := 1 - \left(\frac{x_{N-1}}{w_N}\right)^{\!1/(d-1)}, \\
+& \text{for } k = N-2,\dots,1:\quad x_k \;=\; \sum_{j=k+1}^N w_j\Big(1-\tfrac{r_k}{r_j}\Big)^{\!d-1},
+\end{aligned}
+```
+
+solved by monotone 1D root finding in $r_k\in[0, r_{k+1})$. The estimate is then
+
+$$\widehat{R} \sim \sum_{j=1}^N w_j\, \delta_{r_j}.$$
+
+
+
+The associated generator $\varphi_{\widehat{R}}$ is continuous and piecewise polynomial between the recovered radii. Here is an illustrative drawing of φ_R showing its piecewise behavior across recovered radii:
+
+
+![Illustrative drawing of φ_R](../../assets/drawing_of_phi.png)
+
+We can prove existance and unicity of the obtained estimator, but convergence is still open since the representativity of the Kendall distribution is not certain in higher dimensions (see [genest2011a](@cite)). 
+
+### Specificities when $d=2$
+
+When $d=2$, powers reduce to 1 and closed forms appear. Let $A_k = \sum_{j=k+1}^N w_j$ and $B_k = \sum_{j=k+1}^N \tfrac{w_j}{r_j}$. Then the recursion gives
+
+$$x_k = A_k - r_k B_k \;\iff\; r_k = \frac{A_k - x_k}{B_k}.$$
+
+This closed form could be used directly (even if our code does not for the moment). 
+
+## Implementation
+
+We define helpers to:
+- compute empirical Kendall values,
+- build φ_R from a candidate radial distribution,
+- simulate Archimedean copula samples from R,
+- fit a discrete radial law from Kendall atoms,
+- and produce quick diagnostics.
+
+!!! todo
+    The code proposed below is expected to become the default fitting method for Williamson generators, once the fitting interface is formalized accross the package. Stay tuned!
+
+```@example archi_radial
+using Distributions, StatsBase, Roots, QuadGK, Plots
+
+# Empirical Kendall sample and function from a pseudo-sample u (d×n, columns are obs)
+function kendall_sample(u::AbstractMatrix)
+    d, n = size(u)
+    W = zeros(Float64, n)
+    for i in 1:n
+        ui = @view u[:, i]
+        count_le = 0
+        for j in 1:n
+            count_le += all(@view(u[:, j]) .≤ ui)
+        end
+        W[i] = count_le / (n+1)
+    end
+    return W
+end
+kendall_function(u::AbstractMatrix) = (W = kendall_sample(u); t -> count(w -> w <= t, W) / length(W))
+
+# Williamson d-transform φ_R for several R types
+mk_ϕᵣ(R::DiscreteUnivariateDistribution, d) = let supp = support(R), w = pdf.(R, supp)
+    t -> sum(wi * max(1 - t/x, 0)^(d-1) for (x, wi) in zip(supp, w))
+end
+mk_ϕᵣ(R::ContinuousUnivariateDistribution, d) = function(t)
+    t == 0 && return 1 - Distributions.cdf(R, 0)
+    val, = quadgk(x -> pdf(R, x) * (1 - t/x)^(d-1), t, Inf; rtol=1e-6)
+    return val
+end
+mk_ϕᵣ(R::DiscreteNonParametric, d) = let supp = support(R), w = pdf.(R, support(R))
+    t -> sum(wi * max(1 - t/r, 0)^(d-1) for (wi, r) in zip(w, supp))
+end
+
+# Simulate d×n Archimedean copula sample from a given radial R via simplex representation
+function spl_cop(R, d::Int, n::Int)
+    ϕᵣ = mk_ϕᵣ(R, d)
+    S = -log.(rand(d, n))
+    S ./= sum(S, dims=1)
+    return ϕᵣ.(S .* rand(R, n)')
+end
+
+# Utilities for Kendall atoms
+function kendall_atoms_and_weights(u::AbstractMatrix)
+    x = sort(kendall_sample(u), rev=true)
+    atoms = unique(x)
+    weights = [mean(x .== xi) for xi in atoms]
+    return atoms, weights, length(atoms)
+end
+function unique_atoms_and_weights(atoms::AbstractVector, weights::AbstractVector)
+    agg = Dict{eltype(atoms), Float64}()
+    for (a, w) in zip(atoms, weights)
+        agg[a] = get(agg, a, 0.0) + w
+    end
+    uniq_atoms = collect(keys(agg))
+    uniq_weights = [agg[a] for a in uniq_atoms]
+    idx = sortperm(uniq_atoms)
+    return uniq_atoms[idx], uniq_weights[idx]
+end
+
+"""
+    fit_archi_williamson(u::AbstractMatrix)
+
+Estimate the mixing (radial) distribution R of a d-dimensional Archimedean copula from a pseudo-sample u by inverting the empirical Kendall distribution via the Williamson d-transform. Returns a DiscreteNonParametric distribution R̂ whose atoms are the recovered radii and whose weights are inherited from the empirical Kendall atoms.
+
+Purpose
+- For a d-Archimedean copula with generator ψ, there exists a nonnegative random variable R such that
+  φ_R(t) = E[(1 - t/R)₊^(d-1)]
+  is the Williamson d-transform of R and ψ ≡ φ_R. The empirical Kendall distribution of a sample from the copula determines a discrete approximation of R. This routine implements that inversion.
+
+Inputs
+- u::AbstractMatrix: d×n matrix of pseudo-observations with uniform(0,1) margins (columns are observations). Assumes the sample is i.i.d. from a d-Archimedean copula.
+
+Output
+- DiscreteNonParametric: an estimate R̂ of the radial distribution. If the empirical Kendall distribution has a single atom, the result degenerates at 1.0.
+
+Assumptions
+- d ≥ 2.
+- The underlying copula is Archimedean in dimension d with a d-monotone generator, i.e., admits the Williamson representation ψ(t) = E[(1 - t/R)₊^(d-1)] for some R ≥ 0.
+- u consists of i.i.d. pseudo-observations with continuous margins (or ranks/pseudo-observations), so that the empirical copula and empirical Kendall distribution are meaningful.
+
+Method (high level)
+1) Compute the empirical Kendall sample W_i = C_n(U_i) using the empirical copula C_n. Extract its distinct atoms x_k (sorted in decreasing order) and their empirical probabilities w_k. Let N be the number of distinct atoms.
+2) Normalize scale by setting the largest recovered radius r_N = 1.0.
+3) Use the identity that links a Kendall atom x_k to the yet-unknown radius r_k:
+   x_k = ∑_{j=k+1}^N w_j * max(1 - r_k/r_j, 0)^(d-1).
+   - For k = N-1, this simplifies to x_{N-1} = w_N * (1 - r_{N-1}/r_N)^(d-1), giving the closed form
+     r_{N-1} = 1 - (x_{N-1}/w_N)^(1/(d-1)).
+4) For k = N-2, …, 1, solve the 1D root-finding problem
+   g_k(y) - x_k = 0, where g_k(y) = ∑_{j=k+1}^N w_j * max(1 - y/r_j, 0)^(d-1),
+   by bracketing y ∈ [0, r_{k+1}) and using Roots.find_zero. Monotonicity of g_k ensures a unique solution in that interval under the model.
+5) Merge duplicated radii (if any) by summing their weights and return DiscreteNonParametric(unique_r, unique_w).
+
+Numerical safeguards implemented
+- Ratio clamp for r_{N-1}: x_{N-1}/w_N is clamped to [0,1] before applying the power.
+- Bracketing: initial bracket [0, r_{k+1}) is tightened with small eps; if not bracketing x_k, the interval is widened to [0, r_{k+1}] and, as a last resort, a projection is applied.
+- Post-solve clamping: r_k is clamped to [0, r_{k+1}) to preserve monotonicity r_1 ≤ … ≤ r_N = 1.
+- Coincident atoms are merged with unique_atoms_and_weights.
+
+Complexity
+- N is the number of distinct Kendall atoms. The loop performs O(N) 1D root-finds; each g_k evaluation is O(N - k), so the overall cost is O(N^2) function evaluations in typical cases.
+
+Usage notes
+- The returned R̂ can be passed to mk_ϕᵣ to reconstruct φ_R and used with spl_cop to simulate from the fitted Archimedean copula.
+- When N == 1, the Kendall distribution is degenerate and the fitted R̂ is a Dirac at 1.
+
+References
+- Genest, C., and Nešlehová, J. (2011). See paper.tex in this repository for the exact citation and for the link between Kendall distributions of Archimedean copulas and the Williamson d-transform.
+- McNeil, A. J., and Nešlehová, J. (2009): for the stochastic representation of d-Archimedean copulas and d-monotone generators via the Williamson transform.
+
+See also
+- kendall_atoms_and_weights, mk_ϕᵣ, spl_cop.
+"""
+function fit_archi_williamson(u::AbstractMatrix)
+    d, n = size(u)
+    x, w, N = kendall_atoms_and_weights(u)
+    N == 1 && return DiscreteNonParametric([1.0], [1.0])
+
+    r = zeros(eltype(x), N)
+    r[N] = 1.0
+
+    ratio = clamp(x[N-1] / w[N], 0.0, 1.0)
+    r[N-1] = 1.0 - ratio^(1.0/(d-1))
+
+    for k in (N-2):-1:1
+        gk = function(y)
+            s = zero(y)
+            for j in (k+1):N
+                z = 1.0 - y / r[j]
+                s += w[j] * (z > 0 ? z^(d-1) : 0.0)
+            end
+            return s
+        end
+        eps = 1e-14
+        a, b = 0.0, max(r[k+1] - eps, 0.0)
+        ga, gb = gk(a), gk(b)
+        if !(ga + 1e-12 >= x[k] >= gb - 1e-12)
+            # widen bracket if needed
+            a, b = 0.0, r[k+1]
+        end
+        r[k] = Roots.find_zero(y -> gk(y) - x[k], (a, b); verbose=false)
+        r[k] = clamp(r[k], 0.0, r[k+1] - eps)
+    end
+
+    return DiscreteNonParametric(unique_atoms_and_weights(r, w)...)
+end
+
+# Visual diagnostics: Kendall overlay + original vs simulated copula + (optional) histograms of R vs R̂
+function diagnose_plots(u::AbstractMatrix, Rhat; R=nothing, logged=false)
+    d, n = size(u)
+    v = spl_cop(Rhat, d, n)
+    K = kendall_function(u)
+    ϕᵣ = mk_ϕᵣ(Rhat, d)
+    supp = support(Rhat)
+    a = [ϕᵣ.(r) for r in supp]
+    w = pdf.(Rhat, supp)
+    Kᵣ(x) = sum(w .* (a .< x))
+    xs = range(0, 1; length=1001)
+
+    p1 = plot(xs, K.(xs) .- Kᵣ.(xs), title="K̂ₙ(x) - K_R̂(x)", xlabel="", ylabel="", legend=false)
+    p2 = plot(xs, xs .- K.(xs), label="x - K̂ₙ(x)", title="x - K̂ₙ(x) vs x - K_R̂(x)", xlabel="", ylabel="")
+    plot!(p2, xs, xs .- Kᵣ.(xs), label="x - K_R̂(x)")
+
+    p3 = scatter(u[1, :], u[2, :], title="Original sample (first two dims)", xlabel="", ylabel="",
+                 alpha=0.25, msw=0, label=nothing)
+    p4 = scatter(v[1, :], v[2, :], title="Simulated from R̂ (first two dims)", xlabel="", ylabel="",
+                 alpha=0.25, msw=0, label=nothing)
+
+    plots_list = [p1, p3, p2, p4]
+    lay, sz = (2, 2), (1100, 800)
+
+    if !isnothing(R)
+        r1 = rand(Rhat, 10*n)
+        r2 = rand(R, 10*n)
+        ttl1, ttl2 = "R̂ histogram", "R histogram"
+        if logged
+            r1 .= log.(r1); r2 .= log.(r2)
+            ttl1, ttl2 = "log(R̂) histogram", "log(R) histogram"
+        end
+        p6 = histogram(r1, title=ttl1, xlabel="", ylabel="", label=nothing, normalize=:pdf)
+        p5 = histogram(r2, title=ttl2, xlabel="", ylabel="", label=nothing, normalize=:pdf)
+        plots_list = [p1, p3, p5, p2, p4, p6]
+        lay, sz = (2, 3), (1100, 700)
+    end
+
+    plot(plots_list...; layout=lay, size=sz)
+end
+
+# Optional: visualize φ_R(t) for a discrete radial law on a grid
+function plot_phiR(R::DiscreteUnivariateDistribution, d::Int; tmax=maximum(support(R)), m=400)
+    ϕᵣ = mk_ϕᵣ(R, d)
+    ts = range(0, tmax; length=m)
+    plot(ts, ϕᵣ.(ts), xlabel="t", ylabel="φ_R(t)", title="Williamson d-transform φ_R(t)", legend=false)
+end
+```
+
+!!! tip
+    Scale of R is not identifiable: φ_R depends on ratios t/R. We normalize the largest recovered radius to 1 without loss of generality.
+
+
+## Numerical illustrations
+
+We now generate samples from several radial laws, fit R̂, and compare:
+- Kendall function overlays,
+- original vs simulated copula scatter,
+- optionally histograms of R vs R̂ (or their logs for heavy tails).
+
+!!! info
+    To keep docs fast, we use modest sample sizes (n ≈ 1000–1500). Increase locally if you want smoother curves.
+
+### 1) Dirac at 1 (lower-bound Clayton), d = 3
+
+```@example archi_radial
+R = Dirac(1.0)
+d, n = 3, 1000
+u = spl_cop(R, d, n)
+Rhat = fit_archi_williamson(u)
+diagnose_plots(u, Rhat; R=R)
+```
+
+### 2) Mixture of point masses, d = 2
+
+```@example archi_radial
+R = DiscreteNonParametric([1.0, 4.0, 8.0], fill(1/3, 3))
+d, n = 2, 1000
+u = spl_cop(R, d, n)
+Rhat = fit_archi_williamson(u)
+diagnose_plots(u, Rhat; R=R)
+```
+
+### 3) Mixture of point masses, d = 3
+
+```@example archi_radial
+R = DiscreteNonParametric([1.0, 4.0, 8.0], fill(1/3, 3))
+d, n = 3, 1000
+u = spl_cop(R, d, n)
+Rhat = fit_archi_williamson(u)
+diagnose_plots(u, Rhat; R=R)
+```
+
+### 4) LogNormal(1, 3) (heavy tail), d = 10
+
+```@example archi_radial
+R = LogNormal(1, 3)
+d, n = 10, 1000
+u = spl_cop(R, d, n)
+Rhat = fit_archi_williamson(u)
+diagnose_plots(u, Rhat; R=R, logged=true)
+```
+
+### 5) Pareto(1/2) (infinite mean), d = 10
+
+```@example archi_radial
+R = Pareto(1.0, 1/2)
+d, n = 10, 1000
+u = spl_cop(R, d, n)
+Rhat = fit_archi_williamson(u)
+diagnose_plots(u, Rhat; R=R, logged=true)
+```
+
+## A quick look at $\varphi_R$
+
+We can visualize $\varphi_R$ for a discrete $\widehat{R}$ to get intuition.
+
+```@example archi_radial
+Rex = DiscreteNonParametric([0.2, 0.5, 1.0], [0.2, 0.3, 0.5])
+plot_phiR(Rex, 3)
+```
+
+Additionally, here is an illustrative drawing of $\varphi_{\widehat{R}}$ showing its piecewise behavior across recovered radii:
+
+![Illustrative drawing of $\varphi_{\widehat{R}}$](drawing_of_phi.pdf)
+
+If the preview does not render inline, open the asset directly: [drawing_of_phi.pdf](drawing_of_phi.pdf).
+
+## Discussion and caveats
+
+- The fit is discrete even when the true $R$ is continuous: that’s expected. As $n$ grows, atoms densify in the bulk where Kendall jumps concentrate.
+- Scale is not identifiable; we fix $r_N = 1$.
+- Very small weights can make the inversion numerically sensitive. Bootstrap CIs (not shown here) can complement delta-method formulas.
+
+### Liouville extension (remark)
+
+The decoupling between the simplex and radial part allows the same idea to estimate radial parts of Liouville copulas. If $(D_1,\dots,D_d)$ is Dirichlet and $\varphi_s$ denotes the Williamson $s$-transform of $R$, then
+
+```math
+C(\boldsymbol{U}) = \varphi_d\!\left(\sum_{i=1}^d \varphi_{\alpha_i}^{-1}(U_i)\right)
+\;=\; \varphi_d\!\left(R \sum_{i=1}^d D_i\right)
+\;=\; \varphi_d(R),
+```
+
+so Kendall atoms have the same form as in the Archimedean case, and the triangular inversion applies. Estimation of the Dirichlet parameters can be handled separately.
+
+Once Liouville copulas are implemented in the package, we will probably use this method to fit them. 
+
+## Appendix: Jacobian of the recursion (might be usefull for inference). 
+
+Define, for $k\in\{1,\dots,N-1\}$ and $y\in[0, r_{k+1}]$,
+
+$$g_k(y)\;=\;\sum_{j=k+1}^N w_j\Big(1-\tfrac{y}{r_j}\Big)^{d-1},\qquad g_k(r_k)=x_k.$$
+
+Partial derivatives at the solution $r$ are
+
+```math
+\begin{aligned}
+A_k &:= \frac{\partial g_k}{\partial y}(r_k)
+\;=\; -(d-1)\sum_{j=k+1}^N \frac{w_j}{r_j}\Big(1-\tfrac{r_k}{r_j}\Big)^{d-2}, \\
+B_{k,j} &:= \frac{\partial g_k}{\partial r_j}(r_k)
+\;=\; w_j(d-1)\,\frac{r_k}{r_j^2}\Big(1-\tfrac{r_k}{r_j}\Big)^{d-2}, \quad j\ge k+1, \\
+C_{k,m} &:= \frac{\partial g_k}{\partial w_m}(r_k)
+\;=\; \Big(1-\tfrac{r_k}{r_m}\Big)^{d-1}, \quad m\ge k+1.
+\end{aligned}
+```
+
+Differentiating $g_k(r_k)=x_k$ gives triangular linear systems for the sensitivities $\partial r_k/\partial x_m$ and $\partial r_k/\partial w_m$:
+
+```math
+\begin{aligned}
+A_k\,\frac{\partial r_k}{\partial x_m} + \sum_{j=k+1}^N B_{k,j}\,\frac{\partial r_j}{\partial x_m} &= \mathbf{1}_{\{m=k\}}, \\
+A_k\,\frac{\partial r_k}{\partial w_m} + \sum_{j=k+1}^N B_{k,j}\,\frac{\partial r_j}{\partial w_m} + C_{k,m} &= 0.
+\end{aligned}
+```
+
+Solve downward in $k=N-1,\dots,1$ with initialization $\partial r_N/\partial(\cdot)=0$.
+
+The fitted generator $\widehat{\varphi}(t)=\sum_{j=1}^N w_j(1-t/r_j)_{+}^{d-1}$ has partials
+
+```math
+\frac{\partial \varphi(t)}{\partial r_j} = w_j (d-1)\,\frac{t}{r_j^2}\Big(1-\tfrac{t}{r_j}\Big)^{d-2},
+\qquad
+\frac{\partial \varphi(t)}{\partial w_j} = \Big(1-\tfrac{t}{r_j}\Big)^{d-1}.
+```
+
+Combine with the chain rule to propagate variances via the delta method if needed.
+
+## References
+
+```@bibliography
+```