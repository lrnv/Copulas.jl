"""
    JoeGenerator{T}

Fields:
  - θ::Real - parameter

Constructor

    JoeGenerator(θ)
    JoeCopula(d,θ)

The [Joe](https://en.wikipedia.org/wiki/Copula_(probability_theory)#Most_important_Archimedean_copulas) copula in dimension ``d`` is parameterized by ``\\theta \\in [1,\\infty)``. It is an Archimedean copula with generator :

```math
\\phi(t) = 1 - \\left(1 - e^{-t}\\right)^{\\frac{1}{\\theta}}
```

It has a few special cases:
- When θ = 1, it is the IndependentCopula
- When θ = ∞, is is the MCopula (Upper Frechet-Hoeffding bound)

References:
* [nelsen2006](@cite) Nelsen, Roger B. An introduction to copulas. Springer, 2006.
"""
struct JoeGenerator{T} <: AbstractFrailtyGenerator
    θ::T
    function JoeGenerator(θ)
        if θ < 1
            throw(ArgumentError("Theta must be greater than 1"))
        elseif θ == 1
            return IndependentGenerator()
        elseif θ == Inf
            return MGenerator()
        else
            θ, _ = promote(θ, 1.0)
            return new{typeof(θ)}(θ)
        end
    end
end
const JoeCopula{d, T} = ArchimedeanCopula{d, JoeGenerator{T}}
JoeCopula(d, θ) = ArchimedeanCopula(d, JoeGenerator(θ))
Distributions.params(G::JoeGenerator) = (G.θ,)
frailty(G::JoeGenerator) = Sibuya(1/G.θ)

ϕ(  G::JoeGenerator, t) = 1-(-expm1(-t))^(1/G.θ)
ϕ⁻¹(G::JoeGenerator, t) = -log1p(-(1-t)^G.θ)
ϕ⁽¹⁾(G::JoeGenerator, t) = (-expm1(-t))^(1/G.θ) / (G.θ - G.θ * exp(t))
function ϕ⁽ᵏ⁾(G::JoeGenerator, ::Val{d}, t) where d
    α = 1 / G.θ
    P_d_α = sum(
        BigCombinatorics.Stirling2(d, k + 1) *
        (SpecialFunctions.gamma(k + 1 - α) / SpecialFunctions.gamma(1 - α)) *
        (exp(-t) / (-expm1(-t)))^k for k in 0:(d - 1)
    )
    return (-1)^d * α * (exp(-t) / (-expm1(-t))^(1 - α)) * P_d_α
end
function ϕ⁻¹⁽¹⁾(G::JoeGenerator, t)
    return -(G.θ * (1 - t)^(G.θ - 1)) / (1 - (1 - t)^G.θ)
end
_joe_tau(θ) =  1 - 4sum(1/(k*(2+k*θ)*(θ*(k-1)+2)) for k in 1:1000) # 446 in R copula.
τ(G::JoeGenerator) = _joe_tau(G.θ)
function τ⁻¹(::Type{T},tau) where T<:JoeGenerator
    if tau == 1
        return Inf
    elseif tau == 0
        return 1
    elseif tau < 0
        @info "JoeCopula cannot handle κ < 0."
        return one(tau)
    else
        return Roots.find_zero(θ -> _joe_tau(θ) - tau, (one(tau),tau*Inf))
    end
<<<<<<< HEAD
end
williamson_dist(G::JoeGenerator, ::Val{d}) where d = WilliamsonFromFrailty(Sibuya(1/G.θ), Val{d}())
frailty_dist(G::JoeGenerator) = Sibuya(1/G.θ)
=======
end

>>>>>>> 162d3808
<|MERGE_RESOLUTION|>--- conflicted
+++ resolved
@@ -1,80 +1,74 @@
-"""
-    JoeGenerator{T}
-
-Fields:
-  - θ::Real - parameter
-
-Constructor
-
-    JoeGenerator(θ)
-    JoeCopula(d,θ)
-
-The [Joe](https://en.wikipedia.org/wiki/Copula_(probability_theory)#Most_important_Archimedean_copulas) copula in dimension ``d`` is parameterized by ``\\theta \\in [1,\\infty)``. It is an Archimedean copula with generator :
-
-```math
-\\phi(t) = 1 - \\left(1 - e^{-t}\\right)^{\\frac{1}{\\theta}}
-```
-
-It has a few special cases:
-- When θ = 1, it is the IndependentCopula
-- When θ = ∞, is is the MCopula (Upper Frechet-Hoeffding bound)
-
-References:
-* [nelsen2006](@cite) Nelsen, Roger B. An introduction to copulas. Springer, 2006.
-"""
-struct JoeGenerator{T} <: AbstractFrailtyGenerator
-    θ::T
-    function JoeGenerator(θ)
-        if θ < 1
-            throw(ArgumentError("Theta must be greater than 1"))
-        elseif θ == 1
-            return IndependentGenerator()
-        elseif θ == Inf
-            return MGenerator()
-        else
-            θ, _ = promote(θ, 1.0)
-            return new{typeof(θ)}(θ)
-        end
-    end
-end
-const JoeCopula{d, T} = ArchimedeanCopula{d, JoeGenerator{T}}
-JoeCopula(d, θ) = ArchimedeanCopula(d, JoeGenerator(θ))
-Distributions.params(G::JoeGenerator) = (G.θ,)
-frailty(G::JoeGenerator) = Sibuya(1/G.θ)
-
-ϕ(  G::JoeGenerator, t) = 1-(-expm1(-t))^(1/G.θ)
-ϕ⁻¹(G::JoeGenerator, t) = -log1p(-(1-t)^G.θ)
-ϕ⁽¹⁾(G::JoeGenerator, t) = (-expm1(-t))^(1/G.θ) / (G.θ - G.θ * exp(t))
-function ϕ⁽ᵏ⁾(G::JoeGenerator, ::Val{d}, t) where d
-    α = 1 / G.θ
-    P_d_α = sum(
-        BigCombinatorics.Stirling2(d, k + 1) *
-        (SpecialFunctions.gamma(k + 1 - α) / SpecialFunctions.gamma(1 - α)) *
-        (exp(-t) / (-expm1(-t)))^k for k in 0:(d - 1)
-    )
-    return (-1)^d * α * (exp(-t) / (-expm1(-t))^(1 - α)) * P_d_α
-end
-function ϕ⁻¹⁽¹⁾(G::JoeGenerator, t)
-    return -(G.θ * (1 - t)^(G.θ - 1)) / (1 - (1 - t)^G.θ)
-end
-_joe_tau(θ) =  1 - 4sum(1/(k*(2+k*θ)*(θ*(k-1)+2)) for k in 1:1000) # 446 in R copula.
-τ(G::JoeGenerator) = _joe_tau(G.θ)
-function τ⁻¹(::Type{T},tau) where T<:JoeGenerator
-    if tau == 1
-        return Inf
-    elseif tau == 0
-        return 1
-    elseif tau < 0
-        @info "JoeCopula cannot handle κ < 0."
-        return one(tau)
-    else
-        return Roots.find_zero(θ -> _joe_tau(θ) - tau, (one(tau),tau*Inf))
-    end
-<<<<<<< HEAD
-end
-williamson_dist(G::JoeGenerator, ::Val{d}) where d = WilliamsonFromFrailty(Sibuya(1/G.θ), Val{d}())
-frailty_dist(G::JoeGenerator) = Sibuya(1/G.θ)
-=======
-end
-
->>>>>>> 162d3808
+"""
+    JoeGenerator{T}
+
+Fields:
+  - θ::Real - parameter
+
+Constructor
+
+    JoeGenerator(θ)
+    JoeCopula(d,θ)
+
+The [Joe](https://en.wikipedia.org/wiki/Copula_(probability_theory)#Most_important_Archimedean_copulas) copula in dimension ``d`` is parameterized by ``\\theta \\in [1,\\infty)``. It is an Archimedean copula with generator :
+
+```math
+\\phi(t) = 1 - \\left(1 - e^{-t}\\right)^{\\frac{1}{\\theta}}
+```
+
+It has a few special cases:
+- When θ = 1, it is the IndependentCopula
+- When θ = ∞, is is the MCopula (Upper Frechet-Hoeffding bound)
+
+References:
+* [nelsen2006](@cite) Nelsen, Roger B. An introduction to copulas. Springer, 2006.
+"""
+struct JoeGenerator{T} <: AbstractFrailtyGenerator
+    θ::T
+    function JoeGenerator(θ)
+        if θ < 1
+            throw(ArgumentError("Theta must be greater than 1"))
+        elseif θ == 1
+            return IndependentGenerator()
+        elseif θ == Inf
+            return MGenerator()
+        else
+            θ, _ = promote(θ, 1.0)
+            return new{typeof(θ)}(θ)
+        end
+    end
+end
+const JoeCopula{d, T} = ArchimedeanCopula{d, JoeGenerator{T}}
+JoeCopula(d, θ) = ArchimedeanCopula(d, JoeGenerator(θ))
+Distributions.params(G::JoeGenerator) = (G.θ,)
+frailty(G::JoeGenerator) = Sibuya(1/G.θ)
+
+ϕ(  G::JoeGenerator, t) = 1-(-expm1(-t))^(1/G.θ)
+ϕ⁻¹(G::JoeGenerator, t) = -log1p(-(1-t)^G.θ)
+ϕ⁽¹⁾(G::JoeGenerator, t) = (-expm1(-t))^(1/G.θ) / (G.θ - G.θ * exp(t))
+function ϕ⁽ᵏ⁾(G::JoeGenerator, ::Val{d}, t) where d
+    α = 1 / G.θ
+    P_d_α = sum(
+        BigCombinatorics.Stirling2(d, k + 1) *
+        (SpecialFunctions.gamma(k + 1 - α) / SpecialFunctions.gamma(1 - α)) *
+        (exp(-t) / (-expm1(-t)))^k for k in 0:(d - 1)
+    )
+    return (-1)^d * α * (exp(-t) / (-expm1(-t))^(1 - α)) * P_d_α
+end
+function ϕ⁻¹⁽¹⁾(G::JoeGenerator, t)
+    return -(G.θ * (1 - t)^(G.θ - 1)) / (1 - (1 - t)^G.θ)
+end
+_joe_tau(θ) =  1 - 4sum(1/(k*(2+k*θ)*(θ*(k-1)+2)) for k in 1:1000) # 446 in R copula.
+τ(G::JoeGenerator) = _joe_tau(G.θ)
+function τ⁻¹(::Type{T},tau) where T<:JoeGenerator
+    if tau == 1
+        return Inf
+    elseif tau == 0
+        return 1
+    elseif tau < 0
+        @info "JoeCopula cannot handle κ < 0."
+        return one(tau)
+    else
+        return Roots.find_zero(θ -> _joe_tau(θ) - tau, (one(tau),tau*Inf))
+    end
+end
+williamson_dist(G::JoeGenerator, ::Val{d}) where d = WilliamsonFromFrailty(Sibuya(1/G.θ), Val{d}())