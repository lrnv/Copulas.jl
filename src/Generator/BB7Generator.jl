--- conflicted
+++ resolved
@@ -52,7 +52,6 @@
     return -(1/(G.θ*G.δ)) * (1 - exp(-inv(G.δ)*log1p(s)))^(inv(G.θ)-1) * (1+s)^(-inv(G.δ)-1)
 end
 
-<<<<<<< HEAD
 function ϕ⁽ᵏ⁾(G::BB7Generator, k::Int, s::Real; tol::Float64=1e-10, maxiter::Int=20_000, miniter::Int=5)
     if k==2
         θ, δ = G.θ, G.δ
@@ -77,15 +76,6 @@
         m == maxiter && @warn "ϕ⁽ᵏ⁾(BB7): reached maxiter" k s G.θ G.δ
     end
     return acc
-=======
-function ϕ⁽ᵏ⁾(G::BB7Generator, ::Val{2}, s::Real)
-    θ, δ = G.θ, G.δ
-    invθ, invδ = inv(θ), inv(δ)
-    a   = exp(-invδ * log1p(s))                 # (1+s)^(-1/δ)
-    fac = exp(-(invδ + 2) * log1p(s))           # a/(1+s)^2  = (1+s)^(-1/δ - 2)
-    return (invθ*invδ) * fac * (1 - a)^(invθ - 2) *
-           ( (1 + invδ) - (1 + invθ*invδ)*a )
->>>>>>> 62f2f9f6
 end
 function ϕ⁽ᵏ⁾(G::BB7Generator, ::Val{k}, s::Real; tol::Float64=1e-10, maxiter::Int=20_000, miniter::Int=5) where {k}
     b, p = inv(G.θ), -inv(G.δ)
