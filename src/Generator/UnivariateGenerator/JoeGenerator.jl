"""
    JoeGenerator{T}

Fields:
  - θ::Real - parameter

Constructor

    JoeGenerator(θ)
    JoeCopula(d,θ)

The [Joe](https://en.wikipedia.org/wiki/Copula_(probability_theory)#Most_important_Archimedean_copulas) copula in dimension ``d`` is parameterized by ``\\theta \\in [1,\\infty)``. It is an Archimedean copula with generator :

```math
\\phi(t) = 1 - \\left(1 - e^{-t}\\right)^{\\frac{1}{\\theta}}
```

It has a few special cases:
- When θ = 1, it is the IndependentCopula
- When θ = ∞, is is the MCopula (Upper Frechet-Hoeffding bound)

References:
* [nelsen2006](@cite) Nelsen, Roger B. An introduction to copulas. Springer, 2006.
"""
struct JoeGenerator{T} <: UnivariateGenerator
    θ::T
    function JoeGenerator(θ)
        if θ < 1
            throw(ArgumentError("Theta must be greater than 1"))
        elseif θ == 1
            return IndependentGenerator()
        elseif θ == Inf
            return MGenerator()
        else
            return new{typeof(θ)}(θ)
        end
    end
end
max_monotony(G::JoeGenerator) = Inf
<<<<<<< HEAD
# generator
ϕ(G::JoeGenerator, t::Number) = 1 - (-expm1(-t))^(1 / G.θ)
# first generator derivative
ϕ⁽¹⁾(G::JoeGenerator, t::Real) = (-expm1(-t))^(1 / G.θ) / (G.θ - G.θ * exp(t))
# kth generator derivative
function ϕ⁽ᵏ⁾(G::JoeGenerator, d::Integer, t::Real)
    α = 1 / G.θ
    P_d_α = sum([
        Stirling2(d, k + 1) *
        (SpecialFunctions.gamma(k + 1 - α) / SpecialFunctions.gamma(1 - α)) *
        (exp(-t) / (-expm1(-t)))^k for k in 0:(d - 1)
    ])
    return (-1)^d * α * (exp(-t) / (-expm1(-t))^(1 - α)) * P_d_α
end
# inverse generator
ϕ⁻¹(G::JoeGenerator, t::Real) = -log1p(-(1 - t)^G.θ)
# first inverse generator derivative
function ϕ⁻¹⁽¹⁾(G::JoeGenerator, t::Real)
    return -(G.θ * (1 - t)^(G.θ - 1)) / (1 - (1 - t)^G.θ)
end
τ(G::JoeGenerator) = 1 - 4sum(1 / (k * (2 + k * G.θ) * (G.θ * (k - 1) + 2)) for k in 1:1000) # 446 in R copula.
function τ⁻¹(::Type{T}, tau) where {T<:JoeGenerator}
=======
ϕ(  G::JoeGenerator, t) = 1-(-expm1(-t))^(1/G.θ)
ϕ⁻¹(G::JoeGenerator, t) = -log1p(-(1-t)^G.θ)
# ϕ⁽¹⁾(G::JoeGenerator, t) =  First derivative of ϕ
function ϕ⁽ᵏ⁾(G::JoeGenerator, k, t)
    t==0 && return iseven(k) ? Inf : -Inf
    X = TaylorSeries.Taylor1(eltype(t),k)
    taylor_expansion = ϕ(G,t+X)
    coef = TaylorSeries.getcoeff(taylor_expansion,k) 
    der = coef * factorial(k)
    return der
end
τ(G::JoeGenerator) = 1 - 4sum(1/(k*(2+k*G.θ)*(G.θ*(k-1)+2)) for k in 1:1000) # 446 in R copula. 
function τ⁻¹(::Type{T},tau) where T<:JoeGenerator 
>>>>>>> fa148036
    if tau == 1
        return Inf
    elseif tau == 0
        return 1
    elseif tau < 0
        @info "JoeCoula cannot handle κ < 0."
        return one(tau)
    else
        return Roots.find_zero(θ -> τ(JoeGenerator(θ)) - tau, (one(tau), tau * Inf))
    end
end
williamson_dist(G::JoeGenerator, d) = WilliamsonFromFrailty(Sibuya(1 / G.θ), d)
<|MERGE_RESOLUTION|>--- conflicted
+++ resolved
@@ -1,89 +1,73 @@
-"""
-    JoeGenerator{T}
-
-Fields:
-  - θ::Real - parameter
-
-Constructor
-
-    JoeGenerator(θ)
-    JoeCopula(d,θ)
-
-The [Joe](https://en.wikipedia.org/wiki/Copula_(probability_theory)#Most_important_Archimedean_copulas) copula in dimension ``d`` is parameterized by ``\\theta \\in [1,\\infty)``. It is an Archimedean copula with generator :
-
-```math
-\\phi(t) = 1 - \\left(1 - e^{-t}\\right)^{\\frac{1}{\\theta}}
-```
-
-It has a few special cases:
-- When θ = 1, it is the IndependentCopula
-- When θ = ∞, is is the MCopula (Upper Frechet-Hoeffding bound)
-
-References:
-* [nelsen2006](@cite) Nelsen, Roger B. An introduction to copulas. Springer, 2006.
-"""
-struct JoeGenerator{T} <: UnivariateGenerator
-    θ::T
-    function JoeGenerator(θ)
-        if θ < 1
-            throw(ArgumentError("Theta must be greater than 1"))
-        elseif θ == 1
-            return IndependentGenerator()
-        elseif θ == Inf
-            return MGenerator()
-        else
-            return new{typeof(θ)}(θ)
-        end
-    end
-end
-max_monotony(G::JoeGenerator) = Inf
-<<<<<<< HEAD
-# generator
-ϕ(G::JoeGenerator, t::Number) = 1 - (-expm1(-t))^(1 / G.θ)
-# first generator derivative
-ϕ⁽¹⁾(G::JoeGenerator, t::Real) = (-expm1(-t))^(1 / G.θ) / (G.θ - G.θ * exp(t))
-# kth generator derivative
-function ϕ⁽ᵏ⁾(G::JoeGenerator, d::Integer, t::Real)
-    α = 1 / G.θ
-    P_d_α = sum([
-        Stirling2(d, k + 1) *
-        (SpecialFunctions.gamma(k + 1 - α) / SpecialFunctions.gamma(1 - α)) *
-        (exp(-t) / (-expm1(-t)))^k for k in 0:(d - 1)
-    ])
-    return (-1)^d * α * (exp(-t) / (-expm1(-t))^(1 - α)) * P_d_α
-end
-# inverse generator
-ϕ⁻¹(G::JoeGenerator, t::Real) = -log1p(-(1 - t)^G.θ)
-# first inverse generator derivative
-function ϕ⁻¹⁽¹⁾(G::JoeGenerator, t::Real)
-    return -(G.θ * (1 - t)^(G.θ - 1)) / (1 - (1 - t)^G.θ)
-end
-τ(G::JoeGenerator) = 1 - 4sum(1 / (k * (2 + k * G.θ) * (G.θ * (k - 1) + 2)) for k in 1:1000) # 446 in R copula.
-function τ⁻¹(::Type{T}, tau) where {T<:JoeGenerator}
-=======
-ϕ(  G::JoeGenerator, t) = 1-(-expm1(-t))^(1/G.θ)
-ϕ⁻¹(G::JoeGenerator, t) = -log1p(-(1-t)^G.θ)
-# ϕ⁽¹⁾(G::JoeGenerator, t) =  First derivative of ϕ
-function ϕ⁽ᵏ⁾(G::JoeGenerator, k, t)
-    t==0 && return iseven(k) ? Inf : -Inf
-    X = TaylorSeries.Taylor1(eltype(t),k)
-    taylor_expansion = ϕ(G,t+X)
-    coef = TaylorSeries.getcoeff(taylor_expansion,k) 
-    der = coef * factorial(k)
-    return der
-end
-τ(G::JoeGenerator) = 1 - 4sum(1/(k*(2+k*G.θ)*(G.θ*(k-1)+2)) for k in 1:1000) # 446 in R copula. 
-function τ⁻¹(::Type{T},tau) where T<:JoeGenerator 
->>>>>>> fa148036
-    if tau == 1
-        return Inf
-    elseif tau == 0
-        return 1
-    elseif tau < 0
-        @info "JoeCoula cannot handle κ < 0."
-        return one(tau)
-    else
-        return Roots.find_zero(θ -> τ(JoeGenerator(θ)) - tau, (one(tau), tau * Inf))
-    end
-end
-williamson_dist(G::JoeGenerator, d) = WilliamsonFromFrailty(Sibuya(1 / G.θ), d)
+"""
+    JoeGenerator{T}
+
+Fields:
+  - θ::Real - parameter
+
+Constructor
+
+    JoeGenerator(θ)
+    JoeCopula(d,θ)
+
+The [Joe](https://en.wikipedia.org/wiki/Copula_(probability_theory)#Most_important_Archimedean_copulas) copula in dimension ``d`` is parameterized by ``\\theta \\in [1,\\infty)``. It is an Archimedean copula with generator :
+
+```math
+\\phi(t) = 1 - \\left(1 - e^{-t}\\right)^{\\frac{1}{\\theta}}
+```
+
+It has a few special cases:
+- When θ = 1, it is the IndependentCopula
+- When θ = ∞, is is the MCopula (Upper Frechet-Hoeffding bound)
+
+References:
+* [nelsen2006](@cite) Nelsen, Roger B. An introduction to copulas. Springer, 2006.
+"""
+struct JoeGenerator{T} <: UnivariateGenerator
+    θ::T
+    function JoeGenerator(θ)
+        if θ < 1
+            throw(ArgumentError("Theta must be greater than 1"))
+        elseif θ == 1
+            return IndependentGenerator()
+        elseif θ == Inf
+            return MGenerator()
+        else
+            return new{typeof(θ)}(θ)
+        end
+    end
+end
+max_monotony(G::JoeGenerator) = Inf
+# generator
+ϕ(G::JoeGenerator, t::Number) = 1 - (-expm1(-t))^(1 / G.θ)
+# first generator derivative
+ϕ⁽¹⁾(G::JoeGenerator, t::Real) = (-expm1(-t))^(1 / G.θ) / (G.θ - G.θ * exp(t))
+# kth generator derivative
+function ϕ⁽ᵏ⁾(G::JoeGenerator, d::Integer, t::Real)
+    α = 1 / G.θ
+    P_d_α = sum([
+        Stirling2(d, k + 1) *
+        (SpecialFunctions.gamma(k + 1 - α) / SpecialFunctions.gamma(1 - α)) *
+        (exp(-t) / (-expm1(-t)))^k for k in 0:(d - 1)
+    ])
+    return (-1)^d * α * (exp(-t) / (-expm1(-t))^(1 - α)) * P_d_α
+end
+# inverse generator
+ϕ⁻¹(G::JoeGenerator, t::Real) = -log1p(-(1 - t)^G.θ)
+# first inverse generator derivative
+function ϕ⁻¹⁽¹⁾(G::JoeGenerator, t::Real)
+    return -(G.θ * (1 - t)^(G.θ - 1)) / (1 - (1 - t)^G.θ)
+end
+τ(G::JoeGenerator) = 1 - 4sum(1 / (k * (2 + k * G.θ) * (G.θ * (k - 1) + 2)) for k in 1:1000) # 446 in R copula.
+function τ⁻¹(::Type{T}, tau) where {T<:JoeGenerator}
+    if tau == 1
+        return Inf
+    elseif tau == 0
+        return 1
+    elseif tau < 0
+        @info "JoeCoula cannot handle κ < 0."
+        return one(tau)
+    else
+        return Roots.find_zero(θ -> τ(JoeGenerator(θ)) - tau, (one(tau), tau * Inf))
+    end
+end
+williamson_dist(G::JoeGenerator, d) = WilliamsonFromFrailty(Sibuya(1 / G.θ), d)