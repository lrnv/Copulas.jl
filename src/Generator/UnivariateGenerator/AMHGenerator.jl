--- conflicted
+++ resolved
@@ -1,83 +1,77 @@
-"""
-    AMHGenerator{T}
-
-Fields:
-  - θ::Real - parameter
-
-Constructor
-
-    AMHGenerator(θ)
-    AMHCopula(d,θ)
-
-The [AMH](https://en.wikipedia.org/wiki/Copula_(probability_theory)#Most_important_Archimedean_copulas) copula in dimension ``d`` is parameterized by ``\\theta \\in [-1,1)``. It is an Archimedean copula with generator :
-
-```math
-\\phi(t) = 1 - \\frac{1-\\theta}{e^{-t}-\\theta}
-```
-
-It has a few special cases:
-- When θ = 0, it is the IndependentCopula
-
-References:
-* [nelsen2006](@cite) Nelsen, Roger B. An introduction to copulas. Springer, 2006.
-"""
-struct AMHGenerator{T} <: UnivariateGenerator
-    θ::T
-    function AMHGenerator(θ)
-        if (θ < -1) || (θ > 1)
-            throw(ArgumentError("Theta must be in [-1,1), you provided $θ."))
-        elseif θ == 0
-            return IndependentGenerator()
-        else
-            return new{typeof(θ)}(θ)
-        end
-    end
-end
-max_monotony(::AMHGenerator) = Inf
-ϕ(  G::AMHGenerator, t) = (1-G.θ)/(exp(t)-G.θ)
-ϕ⁻¹(G::AMHGenerator, t) = log(G.θ + (1-G.θ)/t)
-<<<<<<< HEAD
-ϕ⁽¹⁾(G::AMHGenerator, t) = -((1-G.θ) * exp(t)) / (exp(t) - G.θ)^2
-ϕ⁽ᵏ⁾(G::AMHGenerator, k::Integer, t) = (-1)^k * (1 - G.θ) / G.θ * reli(-k, G.θ * exp(-t))
-ϕ⁻¹⁽¹⁾(G::AMHGenerator, t::Real) = (G.θ - 1) / (G.θ * (t - 1) * t + t)
-williamson_dist(G::AMHGenerator, d) = G.θ >= 0 ? WilliamsonFromFrailty(1 + Distributions.Geometric(1-G.θ),d) : WilliamsonTransforms.𝒲₋₁(t -> ϕ(G,t),d)
-=======
-# ϕ⁽¹⁾(G::AMHGenerator, t) =  First derivative of ϕ
-# ϕ⁽ᵏ⁾(G::AMHGenerator, k, t) = kth derivative of ϕ
-williamson_dist(G::AMHGenerator, ::Val{d}) where d = G.θ >= 0 ? WilliamsonFromFrailty(1 + Distributions.Geometric(1-G.θ), Val(d)) : WilliamsonTransforms.𝒲₋₁(t -> ϕ(G,t), Val(d))
->>>>>>> 29216bfe
-
-function τ(G::AMHGenerator)
-    θ = G.θ
-    # unstable around zero, we instead cut its taylor expansion:
-    if abs(θ) < 0.01
-        return 2/9  * θ
-            + 1/18  * θ^2 
-            + 1/45  * θ^3
-            + 1/90  * θ^4
-            + 2/315 * θ^5
-            + 1/252 * θ^6
-            + 1/378 * θ^7
-            + 1/540 * θ^8
-            + 2/1485 * θ^9
-            + 1/990 * θ^10
-    end
-    if iszero(θ)
-        return zero(θ)
-    end
-    u = isone(θ) ? θ : θ + (1-θ)^2 * log1p(-θ)
-    return 1 - (2/3)*u/θ^2
-end
-function τ⁻¹(::Type{T},tau) where T<:AMHGenerator
-    if tau == zero(tau)
-        return tau
-    elseif tau > 1/3
-        @info "AMHCopula cannot handle κ > 1/3."
-        return one(tau)
-    elseif tau < (5 - 8*log(2))/3
-        @info "AMHCopula cannot handle κ < 5 - 8ln(2))/3 (approx -0.1817)."
-        return -one(tau)
-    end
-    search_range = tau > 0 ? (0,1) : (-1,0)
-    return Roots.find_zero(θ -> tau - τ(AMHGenerator(θ)), search_range)
-end
+"""
+    AMHGenerator{T}
+
+Fields:
+  - θ::Real - parameter
+
+Constructor
+
+    AMHGenerator(θ)
+    AMHCopula(d,θ)
+
+The [AMH](https://en.wikipedia.org/wiki/Copula_(probability_theory)#Most_important_Archimedean_copulas) copula in dimension ``d`` is parameterized by ``\\theta \\in [-1,1)``. It is an Archimedean copula with generator :
+
+```math
+\\phi(t) = 1 - \\frac{1-\\theta}{e^{-t}-\\theta}
+```
+
+It has a few special cases:
+- When θ = 0, it is the IndependentCopula
+
+References:
+* [nelsen2006](@cite) Nelsen, Roger B. An introduction to copulas. Springer, 2006.
+"""
+struct AMHGenerator{T} <: UnivariateGenerator
+    θ::T
+    function AMHGenerator(θ)
+        if (θ < -1) || (θ > 1)
+            throw(ArgumentError("Theta must be in [-1,1), you provided $θ."))
+        elseif θ == 0
+            return IndependentGenerator()
+        else
+            return new{typeof(θ)}(θ)
+        end
+    end
+end
+max_monotony(::AMHGenerator) = Inf
+ϕ(  G::AMHGenerator, t) = (1-G.θ)/(exp(t)-G.θ)
+ϕ⁻¹(G::AMHGenerator, t) = log(G.θ + (1-G.θ)/t)
+ϕ⁽¹⁾(G::AMHGenerator, t) = -((1-G.θ) * exp(t)) / (exp(t) - G.θ)^2
+ϕ⁽ᵏ⁾(G::AMHGenerator, k::Integer, t) = (-1)^k * (1 - G.θ) / G.θ * reli(-k, G.θ * exp(-t))
+ϕ⁻¹⁽¹⁾(G::AMHGenerator, t::Real) = (G.θ - 1) / (G.θ * (t - 1) * t + t)
+williamson_dist(G::AMHGenerator, ::Val{d}) where d = G.θ >= 0 ? WilliamsonFromFrailty(1 + Distributions.Geometric(1-G.θ),Val(d)) : WilliamsonTransforms.𝒲₋₁(t -> ϕ(G,t),Val(d))
+
+function τ(G::AMHGenerator)
+    θ = G.θ
+    # unstable around zero, we instead cut its taylor expansion:
+    if abs(θ) < 0.01
+        return 2/9  * θ
+            + 1/18  * θ^2 
+            + 1/45  * θ^3
+            + 1/90  * θ^4
+            + 2/315 * θ^5
+            + 1/252 * θ^6
+            + 1/378 * θ^7
+            + 1/540 * θ^8
+            + 2/1485 * θ^9
+            + 1/990 * θ^10
+    end
+    if iszero(θ)
+        return zero(θ)
+    end
+    u = isone(θ) ? θ : θ + (1-θ)^2 * log1p(-θ)
+    return 1 - (2/3)*u/θ^2
+end
+function τ⁻¹(::Type{T},tau) where T<:AMHGenerator
+    if tau == zero(tau)
+        return tau
+    elseif tau > 1/3
+        @info "AMHCopula cannot handle κ > 1/3."
+        return one(tau)
+    elseif tau < (5 - 8*log(2))/3
+        @info "AMHCopula cannot handle κ < 5 - 8ln(2))/3 (approx -0.1817)."
+        return -one(tau)
+    end
+    search_range = tau > 0 ? (0,1) : (-1,0)
+    return Roots.find_zero(θ -> tau - τ(AMHGenerator(θ)), search_range)
+end