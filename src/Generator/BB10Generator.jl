--- conflicted
+++ resolved
@@ -55,7 +55,6 @@
     ψ  = ϕ(G, s)
     return -(1/θ) * es/(es - δ) * ψ
 end
-<<<<<<< HEAD
 function ϕ⁽ᵏ⁾(G::BB10Generator, ::Val{k}, s::Real) where {k}
     if d==2
         θ, δ = G.θ, G.δ
@@ -75,14 +74,6 @@
     es = exp(s)
     acc = sum(A[k, j] * es^j * (es - G.δ)^(-b - j) for j in 1:k)
     return (1 - G.δ)^b * acc
-=======
-function ϕ⁽ᵏ⁾(G::BB10Generator, ::Val{2}, s::Real)
-    θ, δ = G.θ, G.δ
-    es = exp(s)
-    ψ  = ϕ(G, s)                    # stable with log1p/expm1
-    den = es - δ
-    return ψ * (es / (den^2)) * (es/θ^2 + δ/θ)
->>>>>>> 62f2f9f6
 end
 function ϕ⁽ᵏ⁾(G::BB10Generator, ::Val{k}, s::Real) where {k}
     b = inv(G.θ)
