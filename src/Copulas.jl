--- conflicted
+++ resolved
@@ -1,6 +1,5 @@
 module Copulas
 
-<<<<<<< HEAD
 import Base
 import Random
 import InteractiveUtils
@@ -11,7 +10,7 @@
 import StatsFuns
 import TaylorSeries
 import ForwardDiff
-import Cubature
+import HCubature
 import MvNormalCDF
 import WilliamsonTransforms
 import Combinatorics
@@ -52,64 +51,61 @@
 include("UnivariateDistribution/ClaytonWilliamsonDistribution.jl")
 include("UnivariateDistribution/WilliamsonFromFrailty.jl")
 include("UnivariateDistribution/ExtremeDist.jl")
-=======
-    import Base
-    import Random
-    import InteractiveUtils
-    import SpecialFunctions
-    import Roots
-    import Distributions
-    import StatsBase
-    import StatsFuns
-    import TaylorSeries
-    import ForwardDiff
-    import HCubature
-    import MvNormalCDF
-    import WilliamsonTransforms
-    import Combinatorics
-    import LogExpFunctions
-    import QuadGK
-    import LinearAlgebra
-
-    # Standard copulas and stuff.
-    include("utils.jl")
-    include("Copula.jl")
-    include("SklarDist.jl")
-    export pseudos,
-           SklarDist
-
-    # Others.
-    include("MiscellaneousCopulas/SurvivalCopula.jl")
-    include("MiscellaneousCopulas/PlackettCopula.jl")
-    include("MiscellaneousCopulas/EmpiricalCopula.jl")
-    include("MiscellaneousCopulas/FGMCopula.jl")
-    include("MiscellaneousCopulas/RafteryCopula.jl")
-    export SurvivalCopula,
-           PlackettCopula,
-           EmpiricalCopula,
-           FGMCopula,
-           RafteryCopula
-
-    # Elliptical copulas
-    include("EllipticalCopula.jl")
-    include("EllipticalCopulas/GaussianCopula.jl")
-    include("EllipticalCopulas/TCopula.jl")
-    export GaussianCopula,
-           TCopula
-
-    # These three distributions might be merged in Distrbutions.jl one day.
-    include("UnivariateDistribution/Sibuya.jl")
-    include("UnivariateDistribution/Logarithmic.jl")
-    include("UnivariateDistribution/AlphaStable.jl")
-    include("UnivariateDistribution/ClaytonWilliamsonDistribution.jl")
-    include("UnivariateDistribution/WilliamsonFromFrailty.jl")
-    include("UnivariateDistribution/ExtremeDist.jl")
->>>>>>> 69ad41dd
+import Base
+import Random
+import InteractiveUtils
+import SpecialFunctions
+import Roots
+import Distributions
+import StatsBase
+import StatsFuns
+import TaylorSeries
+import ForwardDiff
+import HCubature
+import MvNormalCDF
+import WilliamsonTransforms
+import Combinatorics
+import LogExpFunctions
+import QuadGK
+import LinearAlgebra
+
+# Standard copulas and stuff.
+include("utils.jl")
+include("Copula.jl")
+include("SklarDist.jl")
+export pseudos,
+    SklarDist
+
+# Others.
+include("MiscellaneousCopulas/SurvivalCopula.jl")
+include("MiscellaneousCopulas/PlackettCopula.jl")
+include("MiscellaneousCopulas/EmpiricalCopula.jl")
+include("MiscellaneousCopulas/FGMCopula.jl")
+include("MiscellaneousCopulas/RafteryCopula.jl")
+export SurvivalCopula,
+    PlackettCopula,
+    EmpiricalCopula,
+    FGMCopula,
+    RafteryCopula
+
+# Elliptical copulas
+include("EllipticalCopula.jl")
+include("EllipticalCopulas/GaussianCopula.jl")
+include("EllipticalCopulas/TCopula.jl")
+export GaussianCopula,
+    TCopula
+
+# These three distributions might be merged in Distrbutions.jl one day.
+include("UnivariateDistribution/Sibuya.jl")
+include("UnivariateDistribution/Logarithmic.jl")
+include("UnivariateDistribution/AlphaStable.jl")
+include("UnivariateDistribution/ClaytonWilliamsonDistribution.jl")
+include("UnivariateDistribution/WilliamsonFromFrailty.jl")
+include("UnivariateDistribution/ExtremeDist.jl")
 
 # Archimedean generators
 include("Generator.jl")
 
-<<<<<<< HEAD
 include("Generator/WilliamsonGenerator.jl")
 export WilliamsonGenerator, i𝒲
 include("Generator/ZeroVariateGenerator/IndependentGenerator.jl")
@@ -137,61 +133,6 @@
     GumbelCopula,
     InvGaussianCopula,
     JoeCopula
-=======
-    include("Generator/WilliamsonGenerator.jl")
-    export WilliamsonGenerator, i𝒲
-    include("Generator/ZeroVariateGenerator/IndependentGenerator.jl")
-    include("Generator/ZeroVariateGenerator/MGenerator.jl")
-    include("Generator/ZeroVariateGenerator/WGenerator.jl")
-    include("Generator/UnivariateGenerator/AMHGenerator.jl")
-    include("Generator/UnivariateGenerator/ClaytonGenerator.jl")
-    include("Generator/UnivariateGenerator/FrankGenerator.jl")
-    include("Generator/UnivariateGenerator/GumbelBarnettGenerator.jl")
-    include("Generator/UnivariateGenerator/GumbelGenerator.jl")
-    include("Generator/UnivariateGenerator/InvGaussianGenerator.jl")
-    include("Generator/UnivariateGenerator/JoeGenerator.jl")
-
-    # Archimedean copulas
-    include("ArchimedeanCopula.jl")
-    include("BivariateArchimedeanMethods.jl")
-    export ArchimedeanCopula,
-           IndependentCopula,
-           MCopula,
-           WCopula,
-           AMHCopula,
-           ClaytonCopula,
-           FrankCopula,
-           GumbelBarnettCopula,
-           GumbelCopula,
-           InvGaussianCopula,
-           JoeCopula
-
-    # bivariate Extreme Value Copulas
-    include("ExtremeValueCopula.jl")
-    include("ExtremeValueCopulas/AsymGalambosCopula.jl")
-    include("ExtremeValueCopulas/AsymLogCopula.jl")
-    include("ExtremeValueCopulas/AsymMixedCopula.jl")
-    include("ExtremeValueCopulas/BC2Copula.jl")
-    include("ExtremeValueCopulas/CuadrasAugeCopula.jl")
-    include("ExtremeValueCopulas/GalambosCopula.jl")
-    include("ExtremeValueCopulas/HuslerReissCopula.jl")
-    include("ExtremeValueCopulas/LogCopula.jl")
-    include("ExtremeValueCopulas/MixedCopula.jl")
-    include("ExtremeValueCopulas/MOCopula.jl")
-    include("ExtremeValueCopulas/tEVCopula.jl")
-
-    export AsymGalambosCopula,
-           AsymLogCopula,
-           AsymMixedCopula,
-           BC2Copula,
-           CuadrasAugeCopula,
-           GalambosCopula,
-           HuslerReissCopula,
-           LogCopula,
-           MixedCopula,
-           MOCopula,
-           tEVCopula
->>>>>>> 69ad41dd
 
 # bivariate Extreme Value Copulas
 include("ExtremeValueCopula.jl")
@@ -207,7 +148,6 @@
 include("ExtremeValueCopulas/MOCopula.jl")
 include("ExtremeValueCopulas/tEVCopula.jl")
 
-<<<<<<< HEAD
 export AsymGalambosCopula,
     AsymLogCopula,
     AsymMixedCopula,
@@ -219,10 +159,63 @@
     MixedCopula,
     MOCopula,
     tEVCopula
-=======
-    # Subsetting
-    include("SubsetCopula.jl") # not exported yet.
->>>>>>> 69ad41dd
+
+
+# Subsetting
+include("SubsetCopula.jl") # not exported yet.
+include("Generator/WilliamsonGenerator.jl")
+export WilliamsonGenerator, i𝒲
+include("Generator/ZeroVariateGenerator/IndependentGenerator.jl")
+include("Generator/ZeroVariateGenerator/MGenerator.jl")
+include("Generator/ZeroVariateGenerator/WGenerator.jl")
+include("Generator/UnivariateGenerator/AMHGenerator.jl")
+include("Generator/UnivariateGenerator/ClaytonGenerator.jl")
+include("Generator/UnivariateGenerator/FrankGenerator.jl")
+include("Generator/UnivariateGenerator/GumbelBarnettGenerator.jl")
+include("Generator/UnivariateGenerator/GumbelGenerator.jl")
+include("Generator/UnivariateGenerator/InvGaussianGenerator.jl")
+include("Generator/UnivariateGenerator/JoeGenerator.jl")
+
+# Archimedean copulas
+include("ArchimedeanCopula.jl")
+include("BivariateArchimedeanMethods.jl")
+export ArchimedeanCopula,
+    IndependentCopula,
+    MCopula,
+    WCopula,
+    AMHCopula,
+    ClaytonCopula,
+    FrankCopula,
+    GumbelBarnettCopula,
+    GumbelCopula,
+    InvGaussianCopula,
+    JoeCopula
+
+# bivariate Extreme Value Copulas
+include("ExtremeValueCopula.jl")
+include("ExtremeValueCopulas/AsymGalambosCopula.jl")
+include("ExtremeValueCopulas/AsymLogCopula.jl")
+include("ExtremeValueCopulas/AsymMixedCopula.jl")
+include("ExtremeValueCopulas/BC2Copula.jl")
+include("ExtremeValueCopulas/CuadrasAugeCopula.jl")
+include("ExtremeValueCopulas/GalambosCopula.jl")
+include("ExtremeValueCopulas/HuslerReissCopula.jl")
+include("ExtremeValueCopulas/LogCopula.jl")
+include("ExtremeValueCopulas/MixedCopula.jl")
+include("ExtremeValueCopulas/MOCopula.jl")
+include("ExtremeValueCopulas/tEVCopula.jl")
+
+export AsymGalambosCopula,
+    AsymLogCopula,
+    AsymMixedCopula,
+    BC2Copula,
+    CuadrasAugeCopula,
+    GalambosCopula,
+    HuslerReissCopula,
+    LogCopula,
+    MixedCopula,
+    MOCopula,
+    tEVCopula
 
 
 # Subsetting
@@ -235,7 +228,6 @@
 @setup_workload begin
     # Putting some things in `@setup_workload` instead of `@compile_workload` can reduce the size of the
     # precompile file and potentially make loading faster.
-<<<<<<< HEAD
     @compile_workload begin
         for C in (
             # IndependentCopula(3),
@@ -269,44 +261,6 @@
             if applicable(Distributions.pdf, C, u1) && !(typeof(C) <: EmpiricalCopula)
                 Distributions.pdf(C, u1)
                 Distributions.pdf(C, u)
-=======
-        @compile_workload begin
-            for C in (
-                IndependentCopula(3),
-                AMHCopula(3,0.6),
-                AMHCopula(4,-0.3),
-                ClaytonCopula(2,-0.7),
-                ClaytonCopula(3,-0.1),
-                ClaytonCopula(4,7),
-                FrankCopula(2,-5),
-                FrankCopula(3,12),
-                JoeCopula(3,7),
-                GumbelCopula(4,7),
-                GumbelBarnettCopula(3,0.7),
-                InvGaussianCopula(4,0.05),
-                InvGaussianCopula(3,8),
-                GaussianCopula([1 0.5; 0.5 1]),
-                TCopula(4, [1 0.5; 0.5 1]),
-                FGMCopula(2,1),
-                MCopula(4),
-                ArchimedeanCopula(2,Copulas.i𝒲(Distributions.LogNormal(),2)),
-                PlackettCopula(2.0),
-                EmpiricalCopula(randn(2,100),pseudo_values=false),
-                SurvivalCopula(ClaytonCopula(2,-0.7),(1,2)),
-                # WCopula(2),            ################ <<<<<<<<<-------------- Does not work and I cannot explain why !
-                # RafteryCopula(2, 0.2), ################ <<<<<<<<<<------------- BUGGY
-                # RafteryCopula(3, 0.5), ################ <<<<<<<<<<------------- BUGGY
-                # We should probably add others to speed up again.
-            )
-                u1 = rand(C)
-                u = rand(C,2)
-                if applicable(Distributions.pdf,C,u1) && !(typeof(C)<:EmpiricalCopula)
-                     Distributions.pdf(C,u1)
-                     Distributions.pdf(C,u)
-                end
-                Distributions.cdf(C,u1)
-                Distributions.cdf(C,u)
->>>>>>> 69ad41dd
             end
             Distributions.cdf(C, u1)
             Distributions.cdf(C, u)
