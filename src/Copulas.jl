module Copulas

using Base: Base
using Random: Random
using InteractiveUtils: InteractiveUtils
using SpecialFunctions: SpecialFunctions
using Roots: Roots
using Distributions: Distributions
using StatsBase: StatsBase
using StatsFuns: StatsFuns
using TaylorSeries: TaylorSeries
using ForwardDiff: ForwardDiff
using HCubature: HCubature
using MvNormalCDF: MvNormalCDF
using WilliamsonTransforms: WilliamsonTransforms
using Combinatorics: Combinatorics
using LogExpFunctions: LogExpFunctions
using QuadGK: QuadGK
using LinearAlgebra: LinearAlgebra
using PolyLog
using BigCombinatorics

# Standard copulas and stuff.
include("utils.jl")
include("Copula.jl")
include("SklarDist.jl")
export pseudos, SklarDist

# Others.
include("MiscellaneousCopulas/SurvivalCopula.jl")
include("MiscellaneousCopulas/PlackettCopula.jl")
include("MiscellaneousCopulas/EmpiricalCopula.jl")
include("MiscellaneousCopulas/FGMCopula.jl")
include("MiscellaneousCopulas/RafteryCopula.jl")
export SurvivalCopula, PlackettCopula, EmpiricalCopula, FGMCopula, RafteryCopula

# Elliptical copulas
include("EllipticalCopula.jl")
include("EllipticalCopulas/GaussianCopula.jl")
include("EllipticalCopulas/TCopula.jl")
export GaussianCopula, TCopula

# These three distributions might be merged in Distrbutions.jl one day.
include("UnivariateDistribution/Sibuya.jl")
include("UnivariateDistribution/Logarithmic.jl")
include("UnivariateDistribution/AlphaStable.jl")
include("UnivariateDistribution/ClaytonWilliamsonDistribution.jl")
include("UnivariateDistribution/WilliamsonFromFrailty.jl")
include("UnivariateDistribution/ExtremeDist.jl")

# Archimedean generators
include("Generator.jl")

include("Generator/WilliamsonGenerator.jl")
export WilliamsonGenerator, i𝒲
include("Generator/ZeroVariateGenerator/IndependentGenerator.jl")
include("Generator/ZeroVariateGenerator/MGenerator.jl")
include("Generator/ZeroVariateGenerator/WGenerator.jl")
include("Generator/UnivariateGenerator/AMHGenerator.jl")
include("Generator/UnivariateGenerator/ClaytonGenerator.jl")
include("Generator/UnivariateGenerator/FrankGenerator.jl")
include("Generator/UnivariateGenerator/GumbelBarnettGenerator.jl")
include("Generator/UnivariateGenerator/GumbelGenerator.jl")
include("Generator/UnivariateGenerator/InvGaussianGenerator.jl")
include("Generator/UnivariateGenerator/JoeGenerator.jl")

# Archimedean copulas
include("ArchimedeanCopula.jl")
include("BivariateArchimedeanMethods.jl")
export ArchimedeanCopula,
    IndependentCopula,
    MCopula,
    WCopula,
    AMHCopula,
    ClaytonCopula,
    FrankCopula,
    GumbelBarnettCopula,
    GumbelCopula,
    InvGaussianCopula,
    JoeCopula

# bivariate Extreme Value Copulas
include("ExtremeValueCopula.jl")
include("ExtremeValueCopulas/AsymGalambosCopula.jl")
include("ExtremeValueCopulas/AsymLogCopula.jl")
include("ExtremeValueCopulas/AsymMixedCopula.jl")
include("ExtremeValueCopulas/BC2Copula.jl")
include("ExtremeValueCopulas/CuadrasAugeCopula.jl")
include("ExtremeValueCopulas/GalambosCopula.jl")
include("ExtremeValueCopulas/HuslerReissCopula.jl")
include("ExtremeValueCopulas/LogCopula.jl")
include("ExtremeValueCopulas/MixedCopula.jl")
include("ExtremeValueCopulas/MOCopula.jl")
include("ExtremeValueCopulas/tEVCopula.jl")

export AsymGalambosCopula,
    AsymLogCopula,
    AsymMixedCopula,
    BC2Copula,
    CuadrasAugeCopula,
    GalambosCopula,
    HuslerReissCopula,
    LogCopula,
    MixedCopula,
    MOCopula,
    tEVCopula

# Subsetting
include("SubsetCopula.jl") # not exported yet.

# transformations
export rosenblatt, inverse_rosenblatt

using PrecompileTools
@setup_workload begin
    # Putting some things in `@setup_workload` instead of `@compile_workload` can reduce the size of the
    # precompile file and potentially make loading faster.
<<<<<<< HEAD
    @compile_workload begin
        for C in (
            IndependentCopula(3),
            AMHCopula(3, 0.6),
            AMHCopula(4, -0.3),
            ClaytonCopula(2, -0.7),
            ClaytonCopula(3, -0.1),
            ClaytonCopula(4, 7),
            FrankCopula(2, -5),
            FrankCopula(3, 12),
            JoeCopula(3, 7),
            GumbelCopula(4, 7),
            GumbelBarnettCopula(3, 0.7),
            InvGaussianCopula(4, 0.05),
            InvGaussianCopula(3, 8),
            GaussianCopula([1 0.5; 0.5 1]),
            TCopula(4, [1 0.5; 0.5 1]),
            FGMCopula(2, 1),
            MCopula(4),
            ArchimedeanCopula(2, Copulas.i𝒲(Distributions.LogNormal(), 2)),
            PlackettCopula(2.0),
            EmpiricalCopula(randn(2, 100); pseudo_values=false),
            SurvivalCopula(ClaytonCopula(2, -0.7), (1, 2)),
            # WCopula(2),            ################ <<<<<<<<<-------------- Does not work and I cannot explain why !
            # RafteryCopula(2, 0.2), ################ <<<<<<<<<<------------- BUGGY
            # RafteryCopula(3, 0.5), ################ <<<<<<<<<<------------- BUGGY
            # We should probably add others to speed up again.
        )
            u1 = rand(C)
            u = rand(C, 2)
            if applicable(Distributions.pdf, C, u1) && !(typeof(C) <: EmpiricalCopula)
                Distributions.pdf(C, u1)
                Distributions.pdf(C, u)
=======
        @compile_workload begin
            for C in (
                IndependentCopula(3),
                AMHCopula(3,0.6),
                AMHCopula(4,-0.3),
                ClaytonCopula(2,-0.7),
                ClaytonCopula(3,-0.1),
                ClaytonCopula(4,7),
                FrankCopula(2,-5),
                FrankCopula(3,12),
                JoeCopula(3,7),
                GumbelCopula(4,7),
                GaussianCopula([1 0.5; 0.5 1]),
                TCopula(4, [1 0.5; 0.5 1]),
                FGMCopula(2,1),
            )
                u1 = rand(C)
                u = rand(C,2)
                if applicable(Distributions.pdf,C,u1)
                     Distributions.pdf(C,u1)
                     Distributions.pdf(C,u)
                end
                Distributions.cdf(C,u1)
                Distributions.cdf(C,u)
>>>>>>> fa148036
            end
            Distributions.cdf(C, u1)
            Distributions.cdf(C, u)
        end
    end
end

end<|MERGE_RESOLUTION|>--- conflicted
+++ resolved
@@ -1,185 +1,152 @@
 module Copulas
 
-using Base: Base
-using Random: Random
-using InteractiveUtils: InteractiveUtils
-using SpecialFunctions: SpecialFunctions
-using Roots: Roots
-using Distributions: Distributions
-using StatsBase: StatsBase
-using StatsFuns: StatsFuns
-using TaylorSeries: TaylorSeries
-using ForwardDiff: ForwardDiff
-using HCubature: HCubature
-using MvNormalCDF: MvNormalCDF
-using WilliamsonTransforms: WilliamsonTransforms
-using Combinatorics: Combinatorics
-using LogExpFunctions: LogExpFunctions
-using QuadGK: QuadGK
-using LinearAlgebra: LinearAlgebra
-using PolyLog
-using BigCombinatorics
+    import Base
+    import Random
+    import InteractiveUtils
+    import SpecialFunctions
+    import Roots
+    import Distributions
+    import StatsBase
+    import StatsFuns
+    import TaylorSeries
+    import ForwardDiff
+    import HCubature
+    import MvNormalCDF
+    import WilliamsonTransforms
+    import Combinatorics
+    import LogExpFunctions
+    import QuadGK
+    import LinearAlgebra
+    using PolyLog
+    using BigCombinatorics
 
-# Standard copulas and stuff.
-include("utils.jl")
-include("Copula.jl")
-include("SklarDist.jl")
-export pseudos, SklarDist
+    # Standard copulas and stuff.
+    include("utils.jl")
+    include("Copula.jl")
+    include("SklarDist.jl")
+    export pseudos,
+           SklarDist
 
-# Others.
-include("MiscellaneousCopulas/SurvivalCopula.jl")
-include("MiscellaneousCopulas/PlackettCopula.jl")
-include("MiscellaneousCopulas/EmpiricalCopula.jl")
-include("MiscellaneousCopulas/FGMCopula.jl")
-include("MiscellaneousCopulas/RafteryCopula.jl")
-export SurvivalCopula, PlackettCopula, EmpiricalCopula, FGMCopula, RafteryCopula
+    # Others.
+    include("MiscellaneousCopulas/SurvivalCopula.jl")
+    include("MiscellaneousCopulas/PlackettCopula.jl")
+    include("MiscellaneousCopulas/EmpiricalCopula.jl")
+    include("MiscellaneousCopulas/FGMCopula.jl")
+    include("MiscellaneousCopulas/RafteryCopula.jl")
+    export SurvivalCopula,
+           PlackettCopula,
+           EmpiricalCopula,
+           FGMCopula,
+           RafteryCopula
 
-# Elliptical copulas
-include("EllipticalCopula.jl")
-include("EllipticalCopulas/GaussianCopula.jl")
-include("EllipticalCopulas/TCopula.jl")
-export GaussianCopula, TCopula
+    # Elliptical copulas
+    include("EllipticalCopula.jl")
+    include("EllipticalCopulas/GaussianCopula.jl")
+    include("EllipticalCopulas/TCopula.jl")
+    export GaussianCopula,
+           TCopula
 
-# These three distributions might be merged in Distrbutions.jl one day.
-include("UnivariateDistribution/Sibuya.jl")
-include("UnivariateDistribution/Logarithmic.jl")
-include("UnivariateDistribution/AlphaStable.jl")
-include("UnivariateDistribution/ClaytonWilliamsonDistribution.jl")
-include("UnivariateDistribution/WilliamsonFromFrailty.jl")
-include("UnivariateDistribution/ExtremeDist.jl")
+    # These three distributions might be merged in Distrbutions.jl one day.
+    include("UnivariateDistribution/Sibuya.jl")
+    include("UnivariateDistribution/Logarithmic.jl")
+    include("UnivariateDistribution/AlphaStable.jl")
+    include("UnivariateDistribution/ClaytonWilliamsonDistribution.jl")
+    include("UnivariateDistribution/WilliamsonFromFrailty.jl")
+    include("UnivariateDistribution/ExtremeDist.jl")
 
-# Archimedean generators
-include("Generator.jl")
+    # Archimedean generators
+    include("Generator.jl")
 
-include("Generator/WilliamsonGenerator.jl")
-export WilliamsonGenerator, i𝒲
-include("Generator/ZeroVariateGenerator/IndependentGenerator.jl")
-include("Generator/ZeroVariateGenerator/MGenerator.jl")
-include("Generator/ZeroVariateGenerator/WGenerator.jl")
-include("Generator/UnivariateGenerator/AMHGenerator.jl")
-include("Generator/UnivariateGenerator/ClaytonGenerator.jl")
-include("Generator/UnivariateGenerator/FrankGenerator.jl")
-include("Generator/UnivariateGenerator/GumbelBarnettGenerator.jl")
-include("Generator/UnivariateGenerator/GumbelGenerator.jl")
-include("Generator/UnivariateGenerator/InvGaussianGenerator.jl")
-include("Generator/UnivariateGenerator/JoeGenerator.jl")
+    include("Generator/WilliamsonGenerator.jl")
+    export WilliamsonGenerator, i𝒲
+    include("Generator/ZeroVariateGenerator/IndependentGenerator.jl")
+    include("Generator/ZeroVariateGenerator/MGenerator.jl")
+    include("Generator/ZeroVariateGenerator/WGenerator.jl")
+    include("Generator/UnivariateGenerator/AMHGenerator.jl")
+    include("Generator/UnivariateGenerator/ClaytonGenerator.jl")
+    include("Generator/UnivariateGenerator/FrankGenerator.jl")
+    include("Generator/UnivariateGenerator/GumbelBarnettGenerator.jl")
+    include("Generator/UnivariateGenerator/GumbelGenerator.jl")
+    include("Generator/UnivariateGenerator/InvGaussianGenerator.jl")
+    include("Generator/UnivariateGenerator/JoeGenerator.jl")
 
-# Archimedean copulas
-include("ArchimedeanCopula.jl")
-include("BivariateArchimedeanMethods.jl")
-export ArchimedeanCopula,
-    IndependentCopula,
-    MCopula,
-    WCopula,
-    AMHCopula,
-    ClaytonCopula,
-    FrankCopula,
-    GumbelBarnettCopula,
-    GumbelCopula,
-    InvGaussianCopula,
-    JoeCopula
+    # Archimedean copulas
+    include("ArchimedeanCopula.jl")
+    include("BivariateArchimedeanMethods.jl")
+    export ArchimedeanCopula,
+           IndependentCopula,
+           MCopula,
+           WCopula,
+           AMHCopula,
+           ClaytonCopula,
+           FrankCopula,
+           GumbelBarnettCopula,
+           GumbelCopula,
+           InvGaussianCopula,
+           JoeCopula
 
-# bivariate Extreme Value Copulas
-include("ExtremeValueCopula.jl")
-include("ExtremeValueCopulas/AsymGalambosCopula.jl")
-include("ExtremeValueCopulas/AsymLogCopula.jl")
-include("ExtremeValueCopulas/AsymMixedCopula.jl")
-include("ExtremeValueCopulas/BC2Copula.jl")
-include("ExtremeValueCopulas/CuadrasAugeCopula.jl")
-include("ExtremeValueCopulas/GalambosCopula.jl")
-include("ExtremeValueCopulas/HuslerReissCopula.jl")
-include("ExtremeValueCopulas/LogCopula.jl")
-include("ExtremeValueCopulas/MixedCopula.jl")
-include("ExtremeValueCopulas/MOCopula.jl")
-include("ExtremeValueCopulas/tEVCopula.jl")
+    # bivariate Extreme Value Copulas
+    include("ExtremeValueCopula.jl")
+    include("ExtremeValueCopulas/AsymGalambosCopula.jl")
+    include("ExtremeValueCopulas/AsymLogCopula.jl")
+    include("ExtremeValueCopulas/AsymMixedCopula.jl")
+    include("ExtremeValueCopulas/BC2Copula.jl")
+    include("ExtremeValueCopulas/CuadrasAugeCopula.jl")
+    include("ExtremeValueCopulas/GalambosCopula.jl")
+    include("ExtremeValueCopulas/HuslerReissCopula.jl")
+    include("ExtremeValueCopulas/LogCopula.jl")
+    include("ExtremeValueCopulas/MixedCopula.jl")
+    include("ExtremeValueCopulas/MOCopula.jl")
+    include("ExtremeValueCopulas/tEVCopula.jl")
 
-export AsymGalambosCopula,
-    AsymLogCopula,
-    AsymMixedCopula,
-    BC2Copula,
-    CuadrasAugeCopula,
-    GalambosCopula,
-    HuslerReissCopula,
-    LogCopula,
-    MixedCopula,
-    MOCopula,
-    tEVCopula
+    export AsymGalambosCopula,
+           AsymLogCopula,
+           AsymMixedCopula,
+           BC2Copula,
+           CuadrasAugeCopula,
+           GalambosCopula,
+           HuslerReissCopula,
+           LogCopula,
+           MixedCopula,
+           MOCopula,
+           tEVCopula
 
-# Subsetting
-include("SubsetCopula.jl") # not exported yet.
 
-# transformations
-export rosenblatt, inverse_rosenblatt
+    # Subsetting
+    include("SubsetCopula.jl") # not exported yet.
 
-using PrecompileTools
-@setup_workload begin
-    # Putting some things in `@setup_workload` instead of `@compile_workload` can reduce the size of the
-    # precompile file and potentially make loading faster.
-<<<<<<< HEAD
-    @compile_workload begin
-        for C in (
-            IndependentCopula(3),
-            AMHCopula(3, 0.6),
-            AMHCopula(4, -0.3),
-            ClaytonCopula(2, -0.7),
-            ClaytonCopula(3, -0.1),
-            ClaytonCopula(4, 7),
-            FrankCopula(2, -5),
-            FrankCopula(3, 12),
-            JoeCopula(3, 7),
-            GumbelCopula(4, 7),
-            GumbelBarnettCopula(3, 0.7),
-            InvGaussianCopula(4, 0.05),
-            InvGaussianCopula(3, 8),
-            GaussianCopula([1 0.5; 0.5 1]),
-            TCopula(4, [1 0.5; 0.5 1]),
-            FGMCopula(2, 1),
-            MCopula(4),
-            ArchimedeanCopula(2, Copulas.i𝒲(Distributions.LogNormal(), 2)),
-            PlackettCopula(2.0),
-            EmpiricalCopula(randn(2, 100); pseudo_values=false),
-            SurvivalCopula(ClaytonCopula(2, -0.7), (1, 2)),
-            # WCopula(2),            ################ <<<<<<<<<-------------- Does not work and I cannot explain why !
-            # RafteryCopula(2, 0.2), ################ <<<<<<<<<<------------- BUGGY
-            # RafteryCopula(3, 0.5), ################ <<<<<<<<<<------------- BUGGY
-            # We should probably add others to speed up again.
-        )
-            u1 = rand(C)
-            u = rand(C, 2)
-            if applicable(Distributions.pdf, C, u1) && !(typeof(C) <: EmpiricalCopula)
-                Distributions.pdf(C, u1)
-                Distributions.pdf(C, u)
-=======
+    # transformations
+    export rosenblatt, inverse_rosenblatt
+
+    using PrecompileTools
+    @setup_workload begin
+        # Putting some things in `@setup_workload` instead of `@compile_workload` can reduce the size of the
+        # precompile file and potentially make loading faster.
         @compile_workload begin
             for C in (
                 IndependentCopula(3),
-                AMHCopula(3,0.6),
-                AMHCopula(4,-0.3),
-                ClaytonCopula(2,-0.7),
-                ClaytonCopula(3,-0.1),
-                ClaytonCopula(4,7),
-                FrankCopula(2,-5),
-                FrankCopula(3,12),
-                JoeCopula(3,7),
-                GumbelCopula(4,7),
+                AMHCopula(3, 0.6),
+                AMHCopula(4, -0.3),
+                ClaytonCopula(2, -0.7),
+                ClaytonCopula(3, -0.1),
+                ClaytonCopula(4, 7),
+                FrankCopula(2, -5),
+                FrankCopula(3, 12),
+                JoeCopula(3, 7),
+                GumbelCopula(4, 7),
                 GaussianCopula([1 0.5; 0.5 1]),
                 TCopula(4, [1 0.5; 0.5 1]),
-                FGMCopula(2,1),
+                FGMCopula(2, 1),
             )
                 u1 = rand(C)
-                u = rand(C,2)
-                if applicable(Distributions.pdf,C,u1)
-                     Distributions.pdf(C,u1)
-                     Distributions.pdf(C,u)
+                u = rand(C, 2)
+                if applicable(Distributions.pdf, C, u1)
+                    Distributions.pdf(C, u1)
+                    Distributions.pdf(C, u)
                 end
-                Distributions.cdf(C,u1)
-                Distributions.cdf(C,u)
->>>>>>> fa148036
+                Distributions.cdf(C, u1)
+                Distributions.cdf(C, u)
             end
-            Distributions.cdf(C, u1)
-            Distributions.cdf(C, u)
         end
     end
-end
-
 end