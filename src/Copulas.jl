module Copulas


@doc let
    path = joinpath(dirname(@__DIR__), "README.md")
    include_dependency(path)
    read(path, String)
end Copulas

    import Base
    import Random
    import SpecialFunctions
    import GSL
    import Roots
    import Distributions
    import StatsBase
    import TaylorSeries
    import ForwardDiff
    import Cubature
    import MvNormalCDF
    import WilliamsonTransforms

    # Standard copulas and stuff. 
    include("utils.jl")
    include("Copula.jl")
    include("SklarDist.jl")
    export pseudos, 
           EmpiricalCopula, 
           SklarDist

    # Others. 
    include("MiscellaneousCopulas/MCopula.jl")
    include("MiscellaneousCopulas/WCopula.jl")
    include("MiscellaneousCopulas/SurvivalCopula.jl")
    include("MiscellaneousCopulas/PlackettCopula.jl")
    include("MiscellaneousCopulas/EmpiricalCopula.jl")
    export MCopula,
           WCopula,
           SurvivalCopula,
           PlackettCopula,
           EmpiricalCopula

    # Elliptical copulas
    include("EllipticalCopula.jl")
    include("EllipticalCopulas/GaussianCopula.jl")
    include("EllipticalCopulas/TCopula.jl")
    export GaussianCopula, 
           TCopula

    # These three distributions might be merged in Distrbutions.jl one day. 
    include("univariate_distributions/Sibuya.jl")
    include("univariate_distributions/Logarithmic.jl")
    include("univariate_distributions/AlphaStable.jl")

    # Archimedean copulas
    include("ArchimedeanCopula.jl")
    include("ArchimedeanCopulas/IndependentCopula.jl")
    include("ArchimedeanCopulas/ClaytonCopula.jl")
    include("ArchimedeanCopulas/JoeCopula.jl")
    include("ArchimedeanCopulas/GumbelCopula.jl")
    include("ArchimedeanCopulas/FrankCopula.jl")
    include("ArchimedeanCopulas/AMHCopula.jl")
    include("ArchimedeanCopulas/WilliamsonCopula.jl")
    export IndependentCopula, 
           ClaytonCopula,
           JoeCopula,
           GumbelCopula,
           FrankCopula,
           AMHCopula,
           WilliamsonCopula
<<<<<<< HEAD

=======
>>>>>>> ac9130a8

end<|MERGE_RESOLUTION|>--- conflicted
+++ resolved
@@ -68,9 +68,5 @@
            FrankCopula,
            AMHCopula,
            WilliamsonCopula
-<<<<<<< HEAD
-
-=======
->>>>>>> ac9130a8
 
 end