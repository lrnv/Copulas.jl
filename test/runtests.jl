<<<<<<< HEAD
using Copulas
using Test
using Distributions
using Random

@testset "Copulas.jl" begin

    @testset "fitting archimedians" begin
        MyD = SklarDist(ClaytonCopula(3,7),(LogNormal(),Pareto(),Beta()))
        u = rand(MyD,10000)
        rand!(MyD,u)
        fit(SklarDist{ClaytonCopula,Tuple{LogNormal,Pareto,Beta}},u)
        fit(SklarDist{GaussianCopula,Tuple{LogNormal,Pareto,Beta}},u)
        @test 1==1
        # loglikelyhood(MyD,u)
    end

    # We could test loklikelyhood for every copula on a standard uniform sample. 
    # We should also test the fit function on several sklar models. 
    # and teszt the loglikelyhood of the SlakrDist. 

    # We should also test other htings ? Dunno what yet. 
    # We could also test the behavior of Turing models, so that what Herb did will not fade away with releases; 


    # @testset "GaussianCopula" begin
    #     C = GaussianCopula([1 -0.1; -0.1 1])
    #     M1 = Beta(2,3)
    #     M2 = LogNormal(2,3)
    #     D = SklarDist(C,(M1,M2))
    #     X = rand(D,1000)
    #     loglikelihood(D,X)
    #     fit(SklarDist{TCopula,Tuple{Beta,LogNormal}},X) # should give a very high \nu for the student copula. 
    # end

    # Same thing with other models ? 

    Copula_Zoo = (
        GumbelCopula(2,1.2),
        ClaytonCopula(4,7.0),
        GaussianCopula([1 0.3; 0.3 1]),
        FrankCopula(5,6.0),
        AMHCopula(3,0.7)
    )

    @testset "testing pdf/cdf values at corners" begin
        for C in Copula_Zoo
            d = length(C)
            @test pdf(C,ones(d)) ≈ 0
            @test pdf(C,zeros(d)) ≈ 0
            @test cdf(C,ones(d)) ≈ 1
            @test cdf(C,zeros(d)) ≈ 0    
        end

        for C in (TCopula(4,[1 0.5; 0.5 1]),)
            d = length(C)
            @test pdf(C,ones(d)) ≈ 0
            @test pdf(C,zeros(d)) ≈ 0
            @test_broken cdf(C,ones(d)) ≈ 1
            @test_broken cdf(C,zeros(d)) ≈ 0    
        end
    end


    @testset "pdf/cdf archimedean" begin
        x = Normal(0,1); y = Normal(0,2);
        C = GumbelCopula(2, 1.2)  # a type of Archimedean copula
        D = SklarDist(C, (x,y))
        
        pdf(D, ([1.0, 1.0]))
        cdf(D, ([1.0, 1.0]))
        @test 1==1
    end
    
    @testset "pdf/cdf gaussian" begin
        x = Normal(0, 1)
        y = Normal(0, 2)
        C = GaussianCopula([1 0.5; 0.5 1])
        D = SklarDist(C, (x,y))
        
        pdf(D, ([1.0, 1.0])) # this is fine
        cdf(D, ([1.0, 1.0])) # now passes.
        @test 1==1
    end
    
    @testset "pdf/cdf student" begin
        x = Normal(0, 1)
        y = Normal(0, 2)
        C = TCopula(4,[1 0.5; 0.5 1])
        D = SklarDist(C, (x,y))
    
        pdf(D, ([1.0, 1.0])) # this is fine
        cdf(D, ([1.0, 1.0])) # this produces error due to non-existance of cdf of multivariate student in Distributions.jl
        @test 1==1
    end
    

    @testset "bare value gaussian model" begin
        # source: https://discourse.julialang.org/t/cdf-of-a-copula-from-copulas-jl/85786/20
        Random.seed!(123)
        C1 = GaussianCopula([1 0.5; 0.5 1]) 
        D1 = SklarDist(C1, (Normal(0,1),Normal(0,2)))
        @test cdf(D1, [-0.1, 0.1]) ≈ 0.3219002977336174 rtol=1e-3
    end


    @testset "working measure" begin 
        
        for C in Copula_Zoo
            d = length(C)
            u = zeros(d)
            v = ones(d)

            @test Copulas.measure(C,u,v) >= 0
            
            for i in 1:d
                u[i] = rand()
                v[i] = u[i] + rand()*(1-u[i])
            end
            @test Copulas.measure(C,u,v) >= 0
        end

        for C in (TCopula(4,[1 0.5; 0.5 1]),)
            d = length(C)
            u = zeros(d)
            v = ones(d)

            @test_broken Copulas.measure(C,u,v) >= 0
            
            for i in 1:d
                u[i] = rand()
                v[i] = u[i] + rand()*(1-u[i])
            end
            @test_broken Copulas.measure(C,u,v) >= 0
        end
    end

    # Check that \phi and \phi_inv are indeed inverses of each others. 

    ##########" Tests took from BivairateCopulas.jl


    @testset "Clayton" begin
        
        n = 10^6
        θ = [-0.5, 2, 10]

        @testset "constructor" begin
            @test_broken isa(ClaytonCopula(2,0), Independence)
            @test_throws ClaytonCopula(2,-2)

            @test_logs (:warn, "Clayton returns a W copula for ϑ < -0.5") ClaytonCopula(2,-0.7)
            @test_logs (:warn, "Clayton returns an independence copula for ϑ == 0.0") ClaytonCopula(2,
                0.0
            )
            @test_logs (:warn, "Clayton returns an M copula for ϑ == Inf") ClaytonCopula(2,Inf)
        end

        @testset "generators" begin
            u = [0:0.1:1;]
            for ϑ in θ
                c = ClaytonCopula(2,ϑ)
                @test Copulas.φ⁻¹.(Copulas.φ.(u, c), c) ≈ u
            end
        end

        @testset "τ" begin
            @test τ(ClaytonCopula(2,θ[1])) == -1 / 3
            @test τ(ClaytonCopula(2,θ[2])) == 0.5
            @test τ(ClaytonCopula(2,θ[3])) == 10 / 12
        end

        @testset "sample" begin
            for ϑ in θ
                c = ClaytonCopula(2,ϑ)
                u = rand(c, n)
                @test corkendall(u) ≈ [1.0 τ(c); τ(c) 1.0] atol = 0.01
            end
        end

        # @testset "rosenblatt" begin
        #     for ϑ in θ
        #         c = Clayton(ϑ)
        #         u = rand(c, n)
        #         @test corkendall(rosenblatt(u, c)) ≈ [1.0 0.0; 0.0 1.0] atol = 0.01
        #     end
        # end

        # @testset "inverse_rosenblatt" begin
        #     for ϑ in θ
        #         c = Clayton(ϑ)
        #         u = BivariateCopulas.sample(c, n)

        #         @test inverse_rosenblatt(rosenblatt(u, c), c) ≈ u
        #     end
        # end

        @testset "cdf" begin
            x = [0:0.25:1;]
            y = x

            @test cdf.(ClaytonCopula(2,2), x, y) ≈
                [0.0, 0.1796053020267749, 0.37796447300922725, 0.6255432421712244, 1.0]
            @test cdf.(ClaytonCopula(2,-0.5), x, y) ≈
                [1.0, 0.0, 0.17157287525381, 0.5358983848622453, 1.0]
        end

        @testset "density" begin
            x = [0:0.25:1;]
            y = x

            @test isnan(pdf(ClaytonCopula(2,2), x[1], y[1]))
            @test pdf.(ClaytonCopula(2,2), x[2:end], y[2:end]) ≈
                [2.2965556205046926, 1.481003649342278, 1.614508582188617, 3.0]

            @test pdf.(ClaytonCopula(2,-0.5), x, y) ≈ [Inf, 2.0, 1.0, 2 / 3, 0.5]
        end
    end

end


=======
using TestItemRunner
>>>>>>> a5273301

@run_package_tests<|MERGE_RESOLUTION|>--- conflicted
+++ resolved
@@ -1,228 +1,3 @@
-<<<<<<< HEAD
-using Copulas
-using Test
-using Distributions
-using Random
-
-@testset "Copulas.jl" begin
-
-    @testset "fitting archimedians" begin
-        MyD = SklarDist(ClaytonCopula(3,7),(LogNormal(),Pareto(),Beta()))
-        u = rand(MyD,10000)
-        rand!(MyD,u)
-        fit(SklarDist{ClaytonCopula,Tuple{LogNormal,Pareto,Beta}},u)
-        fit(SklarDist{GaussianCopula,Tuple{LogNormal,Pareto,Beta}},u)
-        @test 1==1
-        # loglikelyhood(MyD,u)
-    end
-
-    # We could test loklikelyhood for every copula on a standard uniform sample. 
-    # We should also test the fit function on several sklar models. 
-    # and teszt the loglikelyhood of the SlakrDist. 
-
-    # We should also test other htings ? Dunno what yet. 
-    # We could also test the behavior of Turing models, so that what Herb did will not fade away with releases; 
-
-
-    # @testset "GaussianCopula" begin
-    #     C = GaussianCopula([1 -0.1; -0.1 1])
-    #     M1 = Beta(2,3)
-    #     M2 = LogNormal(2,3)
-    #     D = SklarDist(C,(M1,M2))
-    #     X = rand(D,1000)
-    #     loglikelihood(D,X)
-    #     fit(SklarDist{TCopula,Tuple{Beta,LogNormal}},X) # should give a very high \nu for the student copula. 
-    # end
-
-    # Same thing with other models ? 
-
-    Copula_Zoo = (
-        GumbelCopula(2,1.2),
-        ClaytonCopula(4,7.0),
-        GaussianCopula([1 0.3; 0.3 1]),
-        FrankCopula(5,6.0),
-        AMHCopula(3,0.7)
-    )
-
-    @testset "testing pdf/cdf values at corners" begin
-        for C in Copula_Zoo
-            d = length(C)
-            @test pdf(C,ones(d)) ≈ 0
-            @test pdf(C,zeros(d)) ≈ 0
-            @test cdf(C,ones(d)) ≈ 1
-            @test cdf(C,zeros(d)) ≈ 0    
-        end
-
-        for C in (TCopula(4,[1 0.5; 0.5 1]),)
-            d = length(C)
-            @test pdf(C,ones(d)) ≈ 0
-            @test pdf(C,zeros(d)) ≈ 0
-            @test_broken cdf(C,ones(d)) ≈ 1
-            @test_broken cdf(C,zeros(d)) ≈ 0    
-        end
-    end
-
-
-    @testset "pdf/cdf archimedean" begin
-        x = Normal(0,1); y = Normal(0,2);
-        C = GumbelCopula(2, 1.2)  # a type of Archimedean copula
-        D = SklarDist(C, (x,y))
-        
-        pdf(D, ([1.0, 1.0]))
-        cdf(D, ([1.0, 1.0]))
-        @test 1==1
-    end
-    
-    @testset "pdf/cdf gaussian" begin
-        x = Normal(0, 1)
-        y = Normal(0, 2)
-        C = GaussianCopula([1 0.5; 0.5 1])
-        D = SklarDist(C, (x,y))
-        
-        pdf(D, ([1.0, 1.0])) # this is fine
-        cdf(D, ([1.0, 1.0])) # now passes.
-        @test 1==1
-    end
-    
-    @testset "pdf/cdf student" begin
-        x = Normal(0, 1)
-        y = Normal(0, 2)
-        C = TCopula(4,[1 0.5; 0.5 1])
-        D = SklarDist(C, (x,y))
-    
-        pdf(D, ([1.0, 1.0])) # this is fine
-        cdf(D, ([1.0, 1.0])) # this produces error due to non-existance of cdf of multivariate student in Distributions.jl
-        @test 1==1
-    end
-    
-
-    @testset "bare value gaussian model" begin
-        # source: https://discourse.julialang.org/t/cdf-of-a-copula-from-copulas-jl/85786/20
-        Random.seed!(123)
-        C1 = GaussianCopula([1 0.5; 0.5 1]) 
-        D1 = SklarDist(C1, (Normal(0,1),Normal(0,2)))
-        @test cdf(D1, [-0.1, 0.1]) ≈ 0.3219002977336174 rtol=1e-3
-    end
-
-
-    @testset "working measure" begin 
-        
-        for C in Copula_Zoo
-            d = length(C)
-            u = zeros(d)
-            v = ones(d)
-
-            @test Copulas.measure(C,u,v) >= 0
-            
-            for i in 1:d
-                u[i] = rand()
-                v[i] = u[i] + rand()*(1-u[i])
-            end
-            @test Copulas.measure(C,u,v) >= 0
-        end
-
-        for C in (TCopula(4,[1 0.5; 0.5 1]),)
-            d = length(C)
-            u = zeros(d)
-            v = ones(d)
-
-            @test_broken Copulas.measure(C,u,v) >= 0
-            
-            for i in 1:d
-                u[i] = rand()
-                v[i] = u[i] + rand()*(1-u[i])
-            end
-            @test_broken Copulas.measure(C,u,v) >= 0
-        end
-    end
-
-    # Check that \phi and \phi_inv are indeed inverses of each others. 
-
-    ##########" Tests took from BivairateCopulas.jl
-
-
-    @testset "Clayton" begin
-        
-        n = 10^6
-        θ = [-0.5, 2, 10]
-
-        @testset "constructor" begin
-            @test_broken isa(ClaytonCopula(2,0), Independence)
-            @test_throws ClaytonCopula(2,-2)
-
-            @test_logs (:warn, "Clayton returns a W copula for ϑ < -0.5") ClaytonCopula(2,-0.7)
-            @test_logs (:warn, "Clayton returns an independence copula for ϑ == 0.0") ClaytonCopula(2,
-                0.0
-            )
-            @test_logs (:warn, "Clayton returns an M copula for ϑ == Inf") ClaytonCopula(2,Inf)
-        end
-
-        @testset "generators" begin
-            u = [0:0.1:1;]
-            for ϑ in θ
-                c = ClaytonCopula(2,ϑ)
-                @test Copulas.φ⁻¹.(Copulas.φ.(u, c), c) ≈ u
-            end
-        end
-
-        @testset "τ" begin
-            @test τ(ClaytonCopula(2,θ[1])) == -1 / 3
-            @test τ(ClaytonCopula(2,θ[2])) == 0.5
-            @test τ(ClaytonCopula(2,θ[3])) == 10 / 12
-        end
-
-        @testset "sample" begin
-            for ϑ in θ
-                c = ClaytonCopula(2,ϑ)
-                u = rand(c, n)
-                @test corkendall(u) ≈ [1.0 τ(c); τ(c) 1.0] atol = 0.01
-            end
-        end
-
-        # @testset "rosenblatt" begin
-        #     for ϑ in θ
-        #         c = Clayton(ϑ)
-        #         u = rand(c, n)
-        #         @test corkendall(rosenblatt(u, c)) ≈ [1.0 0.0; 0.0 1.0] atol = 0.01
-        #     end
-        # end
-
-        # @testset "inverse_rosenblatt" begin
-        #     for ϑ in θ
-        #         c = Clayton(ϑ)
-        #         u = BivariateCopulas.sample(c, n)
-
-        #         @test inverse_rosenblatt(rosenblatt(u, c), c) ≈ u
-        #     end
-        # end
-
-        @testset "cdf" begin
-            x = [0:0.25:1;]
-            y = x
-
-            @test cdf.(ClaytonCopula(2,2), x, y) ≈
-                [0.0, 0.1796053020267749, 0.37796447300922725, 0.6255432421712244, 1.0]
-            @test cdf.(ClaytonCopula(2,-0.5), x, y) ≈
-                [1.0, 0.0, 0.17157287525381, 0.5358983848622453, 1.0]
-        end
-
-        @testset "density" begin
-            x = [0:0.25:1;]
-            y = x
-
-            @test isnan(pdf(ClaytonCopula(2,2), x[1], y[1]))
-            @test pdf.(ClaytonCopula(2,2), x[2:end], y[2:end]) ≈
-                [2.2965556205046926, 1.481003649342278, 1.614508582188617, 3.0]
-
-            @test pdf.(ClaytonCopula(2,-0.5), x, y) ≈ [Inf, 2.0, 1.0, 2 / 3, 0.5]
-        end
-    end
-
-end
-
-
-=======
 using TestItemRunner
->>>>>>> a5273301
 
 @run_package_tests