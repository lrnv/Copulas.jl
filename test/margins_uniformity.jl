--- conflicted
+++ resolved
@@ -1,206 +1,203 @@
-@testitem "Generic tests on every copulas" begin
-    using HypothesisTests, Distributions, Random, WilliamsonTransforms
-    using InteractiveUtils
-    using ForwardDiff
-    using StableRNGs
-
-    cops = (
-        IndependentCopula(3),
-        AMHCopula(3,0.6),
-        AMHCopula(4,-0.3),
-        ClaytonCopula(2,-0.7),
-        ClaytonCopula(3,-0.1),
-        ClaytonCopula(4,7),
-        FrankCopula(2,-5),
-        FrankCopula(3,12),
-        FrankCopula(4,6),
-        FrankCopula(4,150),
-        JoeCopula(3,7),
-        GumbelCopula(4,7),
-        GumbelCopula(4,20),
-        # GumbelCopula(4,100),
-        GumbelBarnettCopula(3,0.7),
-        InvGaussianCopula(4,0.05),
-        InvGaussianCopula(3,8),
-        GaussianCopula([1 0.5; 0.5 1]),
-        TCopula(4, [1 0.5; 0.5 1]),
-        FGMCopula(2,1),
-        MCopula(4),
-        WCopula(2),
-        ArchimedeanCopula(2,i𝒲(LogNormal(),2)),
-        PlackettCopula(2.0),
-<<<<<<< HEAD
-        EmpiricalCopula(randn(2,100),pseudo_values=false),
-        SurvivalCopula(ClaytonCopula(2,-0.7),(1,2)),
-=======
-        RafteryCopula(2, 0.2),
-        RafteryCopula(3, 0.5)
->>>>>>> 6a272439
-        # Others ? Yes probably others too ! 
-    )
-
-
-
-    #### Try to ensure that every copula in the package is indeed in this list, to remmember contributors to add their model here: 
-    function _subtypes(type::Type)
-        out = Any[]
-        _subtypes!(out, type)
-    end
-    function _subtypes!(out, type::Type)
-        if !isabstracttype(type)
-            push!(out, type)
-        else
-            foreach(T->_subtypes!(out, T), InteractiveUtils.subtypes(type))
-        end
-        out
-    end
-    for CT in _subtypes(Copulas.Copula) # Check that every copula type has been used
-        @test any(isa(C,CT) for C in cops)
-    end
-    for TG in _subtypes(Copulas.Generator) # Check that every generator has been used 
-        @test any(isa(C.G,TG) for C in cops if typeof(C)<:Copulas.ArchimedeanCopula)
-    end
-
-
-    #### methods to numerically derivate the pdf from the cdf : 
-    # Not really efficient as in some cases this return zero while the true pdf is clearly not zero. 
-    function _v(u,j,uj)
-        return [(i == j ? uj : u[i]) for i in 1:length(u)]
-    end
-    function _der(j,C,u)
-        if j == 1
-            return ForwardDiff.derivative(u1 -> cdf(C,_v(u,1,u1)), u[1])
-        else
-            return ForwardDiff.derivative(uj -> _der(j-1,C,_v(u,j,uj)),u[j])
-        end
-    end
-    function get_numerical_pdf(C,u)
-        _der(length(C),C,u)
-    end
-
-    # Filter on archimedeans for fitting tests. 
-    function is_archimedean_with_agenerator(CT)
-        if CT<:ArchimedeanCopula
-            GT = Copulas.generatorof(CT)
-            if !isnothing(GT)
-                if !(GT<:Copulas.ZeroVariateGenerator)
-                    if !(GT<:Copulas.WilliamsonGenerator)
-                        return true
-                    end
-                end
-            end
-        end
-        return false
-    end
-    
-
-    n = 1000
-    U = Uniform(0,1)
-    for C in cops
-        
-        d = length(C)
-        CT = typeof(C)
-        rng = StableRNG(123)
-        spl = rand(rng,C,n)
-
-        if !(CT<:TCopula)
-        # Check that the cdf has special values at the bounds: 
-            @test cdf(C,zeros(d)) == 0
-            @test cdf(C,ones(d)) == 1
-
-            # Check that the cdf values are in [0,1]
-            @test all(0 .<= cdf(C,spl) .<= 1)
-        end
-        # Check that samples are in [0,1]:
-        @test all(0 <= x <= 1 for x in spl)
-
-        # Check uniformity of each marginal : 
-        if !(CT<:EmpiricalCopula) # this one is not a true copula :)
-            for i in 1:d
-                # On the samples
-                @test pvalue(ApproximateOneSampleKSTest(spl[i,:], U),tail=:right) > 0.01 # this is weak but enough to catch mistakes. 
-
-                # On the cdf: 
-                u = ones(d)
-                for val in [0,1,rand(10)...]
-                    u[i] = val
-                    if typeof(C)<:TCopula
-                        @test_broken cdf(C,u) ≈ val
-                    else
-                        @test cdf(C,u) ≈ val
-                    end
-                end
-                # extra check for zeros: 
-                u = rand(d)
-                u[i] = 0
-                if typeof(C)<:TCopula
-                    @test_broken cdf(C,u) ≈ val
-                else
-                    @test iszero(cdf(C,u))
-                end
-            end
-        end
-
-        # Conditionally on the applicability of the pdf method... 
-        # Finally we do not check pdf, as it is too broken in a lot of cases... 
-
-
-        # Something should be made to revamp this test 
-        # if applicable(pdf,C,spl)
-
-        #     # if archimedean, check also that monotonicity is good: 
-        #     if !(CT<:ArchimedeanCopula) || ((Copulas.max_monotony(C.G) > d) && !(typeof(Copulas.williamson_dist(C.G,d))<:WilliamsonTransforms.𝒲₋₁))
-
-        #         # check that pdf values are positives: 
-        #         @test all(pdf(C,spl) .>= 0)
-
-        #         # also check that pdf values are indeed derivatives of the cdf values: 
-        #         begin 
-        #             for _ in 1:10
-        #                 u = rand(d)
-        #                 @test isapprox(get_numerical_pdf(C,u),pdf(C,u),atol=1e-5)
-        #             end
-        #         end
-        #     end
-        # end
-        
-
-        # only check archimedeans for tau ∘ tau_inv
-
-        if is_archimedean_with_agenerator(CT)
-
-            if applicable(Copulas.τ,C.G)
-                # Check that τ is in [-1,1]:
-                tau = Copulas.τ(C)
-                @test -1 <= tau <= 1
-
-                # If tau_inv exists, check that it returns the right value here : 
-                if applicable(Copulas.τ⁻¹, CT, tau) && is_archimedean_with_agenerator(CT) && applicable(Copulas.τ⁻¹,typeof(C.G),tau)
-                    @test Copulas.τ(Copulas.generatorof(CT)(Copulas.τ⁻¹(CT,tau))) ≈ tau
-                end
-            end
-
-            # Same checks for spearman rho 
-            if applicable(Copulas.ρ,C.G)
-                # Check that ρ is in [-1,1]:
-                rho = Copulas.ρ(C)
-                @test -1 <= rho <= 1
-
-                # If tau_inv exists, check that it returns the right value here : 
-                if applicable(Copulas.ρ⁻¹, CT, rho) && is_archimedean_with_agenerator(CT) && applicable(Copulas.ρ⁻¹,typeof(C.G),rho)
-                    @test Copulas.ρ(Copulas.generatorof(CT)(Copulas.ρ⁻¹(CT,rho))) ≈ rho
-                end
-            end
-
-            fit(CT,spl)
-
-        end
-
-        # Check that fitting works: 
-        # if additional_condition(CT)
-            # fit(CT,spl)
-        # end
-        # @test true
-
-    end 
+@testitem "Generic tests on every copulas" begin
+    using HypothesisTests, Distributions, Random, WilliamsonTransforms
+    using InteractiveUtils
+    using ForwardDiff
+    using StableRNGs
+
+    cops = (
+        IndependentCopula(3),
+        AMHCopula(3,0.6),
+        AMHCopula(4,-0.3),
+        ClaytonCopula(2,-0.7),
+        ClaytonCopula(3,-0.1),
+        ClaytonCopula(4,7),
+        FrankCopula(2,-5),
+        FrankCopula(3,12),
+        FrankCopula(4,6),
+        FrankCopula(4,150),
+        JoeCopula(3,7),
+        GumbelCopula(4,7),
+        GumbelCopula(4,20),
+        # GumbelCopula(4,100),
+        GumbelBarnettCopula(3,0.7),
+        InvGaussianCopula(4,0.05),
+        InvGaussianCopula(3,8),
+        GaussianCopula([1 0.5; 0.5 1]),
+        TCopula(4, [1 0.5; 0.5 1]),
+        FGMCopula(2,1),
+        MCopula(4),
+        WCopula(2),
+        ArchimedeanCopula(2,i𝒲(LogNormal(),2)),
+        PlackettCopula(2.0),
+        EmpiricalCopula(randn(2,100),pseudo_values=false),
+        SurvivalCopula(ClaytonCopula(2,-0.7),(1,2)),
+        RafteryCopula(2, 0.2),
+        RafteryCopula(3, 0.5),
+        # Others ? Yes probably others too ! 
+    )
+
+
+
+    #### Try to ensure that every copula in the package is indeed in this list, to remmember contributors to add their model here: 
+    function _subtypes(type::Type)
+        out = Any[]
+        _subtypes!(out, type)
+    end
+    function _subtypes!(out, type::Type)
+        if !isabstracttype(type)
+            push!(out, type)
+        else
+            foreach(T->_subtypes!(out, T), InteractiveUtils.subtypes(type))
+        end
+        out
+    end
+    for CT in _subtypes(Copulas.Copula) # Check that every copula type has been used
+        @test any(isa(C,CT) for C in cops)
+    end
+    for TG in _subtypes(Copulas.Generator) # Check that every generator has been used 
+        @test any(isa(C.G,TG) for C in cops if typeof(C)<:Copulas.ArchimedeanCopula)
+    end
+
+
+    #### methods to numerically derivate the pdf from the cdf : 
+    # Not really efficient as in some cases this return zero while the true pdf is clearly not zero. 
+    function _v(u,j,uj)
+        return [(i == j ? uj : u[i]) for i in 1:length(u)]
+    end
+    function _der(j,C,u)
+        if j == 1
+            return ForwardDiff.derivative(u1 -> cdf(C,_v(u,1,u1)), u[1])
+        else
+            return ForwardDiff.derivative(uj -> _der(j-1,C,_v(u,j,uj)),u[j])
+        end
+    end
+    function get_numerical_pdf(C,u)
+        _der(length(C),C,u)
+    end
+
+    # Filter on archimedeans for fitting tests. 
+    function is_archimedean_with_agenerator(CT)
+        if CT<:ArchimedeanCopula
+            GT = Copulas.generatorof(CT)
+            if !isnothing(GT)
+                if !(GT<:Copulas.ZeroVariateGenerator)
+                    if !(GT<:Copulas.WilliamsonGenerator)
+                        return true
+                    end
+                end
+            end
+        end
+        return false
+    end
+    
+
+    n = 1000
+    U = Uniform(0,1)
+    for C in cops
+        
+        d = length(C)
+        CT = typeof(C)
+        rng = StableRNG(123)
+        spl = rand(rng,C,n)
+
+        if !(CT<:TCopula)
+        # Check that the cdf has special values at the bounds: 
+            @test cdf(C,zeros(d)) == 0
+            @test cdf(C,ones(d)) == 1
+
+            # Check that the cdf values are in [0,1]
+            @test all(0 .<= cdf(C,spl) .<= 1)
+        end
+        # Check that samples are in [0,1]:
+        @test all(0 <= x <= 1 for x in spl)
+
+        # Check uniformity of each marginal : 
+        if !(CT<:EmpiricalCopula) # this one is not a true copula :)
+            for i in 1:d
+                # On the samples
+                @test pvalue(ApproximateOneSampleKSTest(spl[i,:], U),tail=:right) > 0.01 # this is weak but enough to catch mistakes. 
+
+                # On the cdf: 
+                u = ones(d)
+                for val in [0,1,rand(10)...]
+                    u[i] = val
+                    if typeof(C)<:TCopula
+                        @test_broken cdf(C,u) ≈ val
+                    else
+                        @test cdf(C,u) ≈ val
+                    end
+                end
+                # extra check for zeros: 
+                u = rand(d)
+                u[i] = 0
+                if typeof(C)<:TCopula
+                    @test_broken cdf(C,u) ≈ val
+                else
+                    @test iszero(cdf(C,u))
+                end
+            end
+        end
+
+        # Conditionally on the applicability of the pdf method... 
+        # Finally we do not check pdf, as it is too broken in a lot of cases... 
+
+
+        # Something should be made to revamp this test 
+        # if applicable(pdf,C,spl)
+
+        #     # if archimedean, check also that monotonicity is good: 
+        #     if !(CT<:ArchimedeanCopula) || ((Copulas.max_monotony(C.G) > d) && !(typeof(Copulas.williamson_dist(C.G,d))<:WilliamsonTransforms.𝒲₋₁))
+
+        #         # check that pdf values are positives: 
+        #         @test all(pdf(C,spl) .>= 0)
+
+        #         # also check that pdf values are indeed derivatives of the cdf values: 
+        #         begin 
+        #             for _ in 1:10
+        #                 u = rand(d)
+        #                 @test isapprox(get_numerical_pdf(C,u),pdf(C,u),atol=1e-5)
+        #             end
+        #         end
+        #     end
+        # end
+        
+
+        # only check archimedeans for tau ∘ tau_inv
+
+        if is_archimedean_with_agenerator(CT)
+
+            if applicable(Copulas.τ,C.G)
+                # Check that τ is in [-1,1]:
+                tau = Copulas.τ(C)
+                @test -1 <= tau <= 1
+
+                # If tau_inv exists, check that it returns the right value here : 
+                if applicable(Copulas.τ⁻¹, CT, tau) && is_archimedean_with_agenerator(CT) && applicable(Copulas.τ⁻¹,typeof(C.G),tau)
+                    @test Copulas.τ(Copulas.generatorof(CT)(Copulas.τ⁻¹(CT,tau))) ≈ tau
+                end
+            end
+
+            # Same checks for spearman rho 
+            if applicable(Copulas.ρ,C.G)
+                # Check that ρ is in [-1,1]:
+                rho = Copulas.ρ(C)
+                @test -1 <= rho <= 1
+
+                # If tau_inv exists, check that it returns the right value here : 
+                if applicable(Copulas.ρ⁻¹, CT, rho) && is_archimedean_with_agenerator(CT) && applicable(Copulas.ρ⁻¹,typeof(C.G),rho)
+                    @test Copulas.ρ(Copulas.generatorof(CT)(Copulas.ρ⁻¹(CT,rho))) ≈ rho
+                end
+            end
+
+            fit(CT,spl)
+
+        end
+
+        # Check that fitting works: 
+        # if additional_condition(CT)
+            # fit(CT,spl)
+        # end
+        # @test true
+
+    end 
 end