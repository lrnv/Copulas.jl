--- conflicted
+++ resolved
@@ -1,856 +1,848 @@
-Bestiary = [
-    AMHCopula(2,-1.0),
-    AMHCopula(2,-0.6),
-    AMHCopula(2,0.7),
-    AMHCopula(2,0.9),
-    AMHCopula(3,-0.003),
-    AMHCopula(3,0.6),
-    AMHCopula(3,0.2),
-    AMHCopula(4,-0.01),
-    ArchimaxCopula(2, Copulas.BB1Generator(1.3, 1.4), Copulas.AsymGalambosTail(0.35, 0.65, 0.3)),
-    ArchimaxCopula(2, Copulas.BB1Generator(1.3, 1.4), Copulas.GalambosTail(0.7)),
-    ArchimaxCopula(2, Copulas.BB1Generator(1.3, 1.4), Copulas.GalambosTail(2.5)),
-    ArchimaxCopula(2, Copulas.BB1Generator(1.3, 1.4), Copulas.HuslerReissTail(0.6)),
-    ArchimaxCopula(2, Copulas.BB1Generator(1.3, 1.4), Copulas.HuslerReissTail(1.8)),
-    ArchimaxCopula(2, Copulas.BB1Generator(1.3, 1.4), Copulas.LogTail(1.5)),
-    ArchimaxCopula(2, Copulas.BB1Generator(1.3, 1.4), Copulas.LogTail(2.0)),
-    ArchimaxCopula(2, Copulas.BB1Generator(2.0, 2.0), Copulas.AsymGalambosTail(0.35, 0.65, 0.3)),
-    ArchimaxCopula(2, Copulas.BB1Generator(2.0, 2.0), Copulas.GalambosTail(0.7)),
-    ArchimaxCopula(2, Copulas.BB1Generator(2.0, 2.0), Copulas.GalambosTail(2.5)),
-    ArchimaxCopula(2, Copulas.BB1Generator(2.0, 2.0), Copulas.HuslerReissTail(0.6)),
-    ArchimaxCopula(2, Copulas.BB1Generator(2.0, 2.0), Copulas.HuslerReissTail(1.8)),
-    ArchimaxCopula(2, Copulas.BB1Generator(2.0, 2.0), Copulas.LogTail(1.5)),
-    ArchimaxCopula(2, Copulas.BB1Generator(2.0, 2.0), Copulas.LogTail(2.0)),
-    ArchimaxCopula(2, Copulas.ClaytonGenerator(1.5),  Copulas.AsymGalambosTail(0.35, 0.65, 0.3)),
-    ArchimaxCopula(2, Copulas.ClaytonGenerator(1.5),  Copulas.GalambosTail(0.7)),
-    ArchimaxCopula(2, Copulas.ClaytonGenerator(1.5),  Copulas.GalambosTail(2.5)),
-    ArchimaxCopula(2, Copulas.ClaytonGenerator(1.5),  Copulas.HuslerReissTail(0.6)),
-    ArchimaxCopula(2, Copulas.ClaytonGenerator(1.5),  Copulas.HuslerReissTail(1.8)),
-    ArchimaxCopula(2, Copulas.ClaytonGenerator(1.5),  Copulas.LogTail(1.5)),
-    ArchimaxCopula(2, Copulas.ClaytonGenerator(1.5),  Copulas.LogTail(2.0)),
-    ArchimaxCopula(2, Copulas.ClaytonGenerator(3.0),  Copulas.AsymGalambosTail(0.35, 0.65, 0.3)),
-    ArchimaxCopula(2, Copulas.ClaytonGenerator(3.0),  Copulas.GalambosTail(0.7)),
-    ArchimaxCopula(2, Copulas.ClaytonGenerator(3.0),  Copulas.GalambosTail(2.5)),
-    ArchimaxCopula(2, Copulas.ClaytonGenerator(3.0),  Copulas.HuslerReissTail(0.6)),
-    ArchimaxCopula(2, Copulas.ClaytonGenerator(3.0),  Copulas.HuslerReissTail(1.8)),
-    ArchimaxCopula(2, Copulas.ClaytonGenerator(3.0),  Copulas.LogTail(1.5)),
-    ArchimaxCopula(2, Copulas.ClaytonGenerator(3.0),  Copulas.LogTail(2.0)),
-    ArchimaxCopula(2, Copulas.FrankGenerator(0.8),    Copulas.AsymGalambosTail(0.35, 0.65, 0.3)),
-    ArchimaxCopula(2, Copulas.FrankGenerator(0.8),    Copulas.GalambosTail(0.7)),
-    ArchimaxCopula(2, Copulas.FrankGenerator(0.8),    Copulas.GalambosTail(2.5)),
-    ArchimaxCopula(2, Copulas.FrankGenerator(0.8),    Copulas.HuslerReissTail(0.6)),
-    ArchimaxCopula(2, Copulas.FrankGenerator(0.8),    Copulas.HuslerReissTail(1.8)),
-    ArchimaxCopula(2, Copulas.FrankGenerator(0.8),    Copulas.LogTail(1.5)),
-    ArchimaxCopula(2, Copulas.FrankGenerator(0.8),    Copulas.LogTail(2.0)),
-    ArchimaxCopula(2, Copulas.FrankGenerator(6.0),    Copulas.AsymGalambosTail(0.35, 0.65, 0.3)),
-    ArchimaxCopula(2, Copulas.FrankGenerator(6.0),    Copulas.GalambosTail(0.7)),
-    ArchimaxCopula(2, Copulas.FrankGenerator(6.0),    Copulas.GalambosTail(2.5)),
-    ArchimaxCopula(2, Copulas.FrankGenerator(6.0),    Copulas.HuslerReissTail(0.6)),
-    ArchimaxCopula(2, Copulas.FrankGenerator(6.0),    Copulas.HuslerReissTail(1.8)),
-    ArchimaxCopula(2, Copulas.FrankGenerator(6.0),    Copulas.LogTail(1.5)),
-    ArchimaxCopula(2, Copulas.FrankGenerator(6.0),    Copulas.LogTail(2.0)),
-    ArchimaxCopula(2, Copulas.GumbelGenerator(2.0),   Copulas.AsymGalambosTail(0.35, 0.65, 0.3)),
-    ArchimaxCopula(2, Copulas.GumbelGenerator(2.0),   Copulas.GalambosTail(0.7)),
-    ArchimaxCopula(2, Copulas.GumbelGenerator(2.0),   Copulas.GalambosTail(2.5)),
-    ArchimaxCopula(2, Copulas.GumbelGenerator(2.0),   Copulas.HuslerReissTail(0.6)),
-    ArchimaxCopula(2, Copulas.GumbelGenerator(2.0),   Copulas.HuslerReissTail(1.8)),
-    ArchimaxCopula(2, Copulas.GumbelGenerator(2.0),   Copulas.LogTail(1.5)),
-    ArchimaxCopula(2, Copulas.GumbelGenerator(2.0),   Copulas.LogTail(2.0)),
-    ArchimaxCopula(2, Copulas.GumbelGenerator(4.0),   Copulas.AsymGalambosTail(0.35, 0.65, 0.3)),
-    ArchimaxCopula(2, Copulas.GumbelGenerator(4.0),   Copulas.GalambosTail(0.7)),
-    ArchimaxCopula(2, Copulas.GumbelGenerator(4.0),   Copulas.GalambosTail(2.5)),
-    ArchimaxCopula(2, Copulas.GumbelGenerator(4.0),   Copulas.HuslerReissTail(0.6)),
-    ArchimaxCopula(2, Copulas.GumbelGenerator(4.0),   Copulas.HuslerReissTail(1.8)),
-    ArchimaxCopula(2, Copulas.GumbelGenerator(4.0),   Copulas.LogTail(1.5)),
-    ArchimaxCopula(2, Copulas.GumbelGenerator(4.0),   Copulas.LogTail(2.0)),
-    ArchimaxCopula(2, Copulas.JoeGenerator(1.2),      Copulas.AsymGalambosTail(0.35, 0.65, 0.3)),
-    ArchimaxCopula(2, Copulas.JoeGenerator(1.2),      Copulas.GalambosTail(0.7)),
-    ArchimaxCopula(2, Copulas.JoeGenerator(1.2),      Copulas.GalambosTail(2.5)),
-    ArchimaxCopula(2, Copulas.JoeGenerator(1.2),      Copulas.HuslerReissTail(0.6)),
-    ArchimaxCopula(2, Copulas.JoeGenerator(1.2),      Copulas.HuslerReissTail(1.8)),
-    ArchimaxCopula(2, Copulas.JoeGenerator(1.2),      Copulas.LogTail(1.5)),
-    ArchimaxCopula(2, Copulas.JoeGenerator(1.2),      Copulas.LogTail(2.0)),
-    ArchimaxCopula(2, Copulas.JoeGenerator(2.5),      Copulas.AsymGalambosTail(0.35, 0.65, 0.3)),
-    ArchimaxCopula(2, Copulas.JoeGenerator(2.5),      Copulas.GalambosTail(0.7)),
-    ArchimaxCopula(2, Copulas.JoeGenerator(2.5),      Copulas.GalambosTail(2.5)),
-    ArchimaxCopula(2, Copulas.JoeGenerator(2.5),      Copulas.HuslerReissTail(0.6)),
-    ArchimaxCopula(2, Copulas.JoeGenerator(2.5),      Copulas.HuslerReissTail(1.8)),
-    ArchimaxCopula(2, Copulas.JoeGenerator(2.5),      Copulas.LogTail(1.5)),
-    ArchimaxCopula(2, Copulas.JoeGenerator(2.5),      Copulas.LogTail(2.0)),
-    ArchimedeanCopula(10,𝒲(Dirac(1),10)),
-    ArchimedeanCopula(10,𝒲(MixtureModel([Dirac(1), Dirac(2)]),11)),
-    ArchimedeanCopula(2,𝒲(LogNormal(),2)),
-    ArchimedeanCopula(2,𝒲(Pareto(1),5)),
-    AsymGalambosCopula(2, 0.1, 0.2, 0.6),
-    AsymGalambosCopula(2, 0.6129496106778634, 0.820474440393214, 0.22304578643880224),
-    AsymGalambosCopula(2, 10+5*0.3, 1.0, 1.0),
-    AsymGalambosCopula(2, 10+5*0.7, 0.2, 0.9),
-    AsymGalambosCopula(2, 11.647356700032505, 0.6195348270893413, 0.4197760589260566),
-    AsymGalambosCopula(2, 5.0, 0.8, 0.3),
-    AsymGalambosCopula(2, 5+4*0.4, 1.0, 1.0),
-    AsymGalambosCopula(2, 5+4*0.1, 0.2, 0.6),
-    AsymGalambosCopula(2, 8.810168494949659, 0.5987759444612732, 0.5391280234619427),
-    AsymGalambosCopula(2, 0.9, 1.0, 1.0),
-    AsymGalambosCopula(2, 0.3, 0.8, 0.1),
-    AsymLogCopula(2, 1.0, 0.0, 0.0),
-    AsymLogCopula(2, 1.0, 1.0, 1.0),
-    AsymLogCopula(2, 1.0, 0.1, 0.6),
-    AsymLogCopula(2, 1.2, 0.3,0.6),
-    AsymLogCopula(2, 1.5, 0.5, 0.2),
-    AsymLogCopula(2, 1+4*0.9, 0.0, 0.0),
-    AsymLogCopula(2, 1+4*0.01, 1.0, 1.0),
-    AsymLogCopula(2, 1+4*0.2, 0.3, 0.4),
-    AsymLogCopula(2, 10+5*0.5, 0.0, 0.0),
-    AsymLogCopula(2, 10+5*0.6, 1.0, 1.0),
-    AsymLogCopula(2, 10+5*0.7, 0.8, 0.2),
-    AsymMixedCopula(2, 0.1, 0.2),
-    AsymMixedCopula(2, 0.12, 0.13),
-    BB1Copula(2, 0.35, 1.0),
-    BB1Copula(2, 1.2, 1.5),
-    BB1Copula(2, 2.5, 1.5),
-    BB2Copula(2, 1.2, 0.5),
-    BB2Copula(2, 1.5, 1.8),
-    BB2Copula(2, 2.0, 1.5),
-    BB3Copula(2, 2.0, 1.5),
-    BB3Copula(2, 2.5, 0.5),
-    BB3Copula(2, 3.0, 1.0),
-    BB4Copula(2, 0.50, 1.60),
-    BB4Copula(2, 2.50, 0.40),
-    BB4Copula(2, 3.0, 2.1),
-    BB5Copula(2, 1.50, 1.60),
-    BB5Copula(2, 2.50, 0.40),
-    BB5Copula(2, 5.0, 0.5),
-    BB6Copula(2, 1.2, 1.6),
-    BB6Copula(2, 1.5, 1.4),
-    BB6Copula(2, 2.0, 1.5),
-    BB7Copula(2, 1.2, 1.6),
-    BB7Copula(2, 1.5, 0.4),
-    BB7Copula(2, 2.0, 1.5),
-    BB8Copula(2, 1.2, 0.4),
-    BB8Copula(2, 1.5, 0.6),
-    BB8Copula(2, 2.5, 0.8),
-    BB9Copula(2, 1.5, 2.4),
-    BB9Copula(2, 2.0, 1.5),
-    BB9Copula(2, 2.8, 2.6),
-    BB10Copula(2, 1.5, 0.7),
-    BB10Copula(2, 3.0, 0.8),
-    BB10Copula(2, 4.5, 0.6),
-    BC2Copula(2, 0.5, 0.3),
-    BC2Copula(2, 0.5, 0.5),
-    BC2Copula(2, 0.5516353577049822, 0.33689370624999193),
-    BC2Copula(2, 0.7,0.3),
-    BC2Copula(2, 1.0, 0.0),
-    BC2Copula(2, 1/2,1/2),
-    BC2Copula(2, 0.6, 0.8),
-    BernsteinCopula(ArchimaxCopula(2, Copulas.FrankGenerator(0.8), Copulas.HuslerReissTail(0.6)); m=5),
-    BernsteinCopula(ClaytonCopula(3, 3.3); m=5),
-    BernsteinCopula(GalambosCopula(2, 2.5); m=5),
-    BernsteinCopula(GaussianCopula(2, 0.3); m=5),
-    BernsteinCopula(IndependentCopula(4); m=5),
-    ClaytonCopula(2, -0.7),
-    ClaytonCopula(2, 0.9),
-    ClaytonCopula(2, 0.3),
-    ClaytonCopula(2, 7),
-    ClaytonCopula(3, 7.3),
-    ClaytonCopula(3, -0.36),
-    ClaytonCopula(4, 3.7),
-    ClaytonCopula(4, -0.22),
-    ClaytonCopula(4,7.),
-    Copulas.SubsetCopula(RafteryCopula(3, 0.5), (2,1)),
-    CuadrasAugeCopula(2, 0.0),
-    CuadrasAugeCopula(2, 0.1),
-    CuadrasAugeCopula(2, 0.3437537135972244),
-    CuadrasAugeCopula(2, 0.7103550345192344),
-    CuadrasAugeCopula(2, 0.8),
-    CuadrasAugeCopula(2, 1.0),
-    CuadrasAugeCopula(2, 0.2),
-    FGMCopula(2, 0.0),
-    FGMCopula(2, 0.4),
-    FGMCopula(2,1),
-    FGMCopula(3, [0.3,0.3,0.3,0.3]),
-    FGMCopula(3,[0.1,0.2,0.3,0.4]),
-    FrankCopula(2,-5),
-    FrankCopula(2,0.5),
-    FrankCopula(2,1-log(0.9)),
-    FrankCopula(2,1.0),
-    FrankCopula(3,1-log(0.1)),
-    FrankCopula(3,1.0),
-    FrankCopula(3,12),
-    FrankCopula(4,1-log(0.3)),
-    FrankCopula(4,1.0),
-    FrankCopula(4,150),
-    FrankCopula(4,30),
-    FrankCopula(4,37),
-    GalambosCopula(2, 0.3),
-    GalambosCopula(2, 1+4*0.5),
-    GalambosCopula(2, 120),
-    GalambosCopula(2, 20),
-    GalambosCopula(2, 210),
-    GalambosCopula(2, 4.3),
-    GalambosCopula(2, 8),
-    GalambosCopula(2, 80),
-    GalambosCopula(2, 0.7),
-    GaussianCopula([1 0.5; 0.5 1]),
-    GaussianCopula([1 0.7; 0.7 1]),
-    GumbelBarnettCopula(2,1.0),
-    GumbelBarnettCopula(2,0.7),
-    GumbelBarnettCopula(3,0.1),
-    GumbelBarnettCopula(3,0.35),
-    GumbelBarnettCopula(3,0.2*0.38),
-    GumbelBarnettCopula(4,0.2),
-    GumbelCopula(2, 1.2),
-    GumbelCopula(2,1-log(0.9)),
-    GumbelCopula(2,8),
-    GumbelCopula(3,1-log(0.2)),
-    GumbelCopula(4,1-log(0.3)),
-    GumbelCopula(4,100),
-    GumbelCopula(4,20),
-    GumbelCopula(4,7),
-    HuslerReissCopula(2, 0.1),
-    HuslerReissCopula(2, 0.256693308150987),
-    HuslerReissCopula(2, 1.6287031392529938),
-    HuslerReissCopula(2, 3.5),
-    HuslerReissCopula(2, 5.319851350643586),
-    IndependentCopula(2),
-    IndependentCopula(3),
-    InvGaussianCopula(2,-log(0.9)),
-    InvGaussianCopula(2,1.0),
-    InvGaussianCopula(2,0.2),
-    InvGaussianCopula(3,-log(0.6)),
-    InvGaussianCopula(3,0.4),
-    InvGaussianCopula(4,-log(0.1)),
-    InvGaussianCopula(4,0.05),
-    InvGaussianCopula(4,1.0),
-    JoeCopula(2,1-log(0.5)),
-    JoeCopula(2,3),
-    JoeCopula(2,Inf),
-    JoeCopula(3,1-log(0.3)),
-    JoeCopula(3,7),
-    JoeCopula(4,1-log(0.1)),
-    LogCopula(2, 1.5),
-    LogCopula(2, 1+9*0.4),
-    LogCopula(2, 5.5),
-    MCopula(2),
-    MCopula(4),
-    MixedCopula(2, 0.0),
-    MixedCopula(2, 0.2),
-    MixedCopula(2, 0.5),
-    MixedCopula(2, 1.0),
-    MOCopula(2, 0.1,0.2,0.3),
-    MOCopula(2, 0.5, 0.5, 0.5),
-    MOCopula(2, 0.5960710257852946, 0.3313524247810329, 0.09653466861970061),
-    MOCopula(2, 1.0, 1.0, 1.0),
-    MOCopula(2, 0.1, 0.5, 0.9),
-    PlackettCopula(0.5),
-    PlackettCopula(0.8),
-    PlackettCopula(2.0),
-    RafteryCopula(2, 0.2),
-    RafteryCopula(3, 0.5),
-    SurvivalCopula(ClaytonCopula(2,-0.7),(1,2)),
-    SurvivalCopula(RafteryCopula(2, 0.2), (2,1)),
-    TCopula(2, [1 0.7; 0.7 1]),
-    TCopula(20,[1 -0.5; -0.5 1]),
-    TCopula(4, [1 0.5; 0.5 1]),
-    tEVCopula(2, 10.0, 1.0),
-    tEVCopula(2, 2.0, 0.5),
-    tEVCopula(2, 3.0, 0.0),
-    tEVCopula(2, 4.0, 0.5),
-    tEVCopula(2, 4+6*0.5, -0.9+1.9*0.3),
-    tEVCopula(2, 5.0, -0.5),
-    tEVCopula(2, 5.466564460573727, -0.6566645244416698),
-    WCopula(2),
-    ]
-
-# These few ones are forced to be random, but we control their rng like that to have reproducibility: 
-Random.seed!(rng, 123)
-append!(Bestiary, [
-    ArchimedeanCopula(2, EmpiricalGenerator(randn(rng, 4, 150))),
-    ArchimedeanCopula(3, EmpiricalGenerator(randn(rng, 3, 200))),
-    BernsteinCopula(randn(rng, 2,100), pseudo_values=false),
-    BetaCopula(randn(rng, 2,50)),
-    BetaCopula(randn(rng, 3,50)),
-    CheckerboardCopula(randn(rng, 2,50); pseudo_values=false),
-    CheckerboardCopula(randn(rng, 3,50); pseudo_values=false),
-    CheckerboardCopula(randn(rng, 4,50); pseudo_values=false),
-    EmpiricalCopula(randn(2,50),pseudo_values=false),
-    EmpiricalCopula(randn(2,50),pseudo_values=false),
-    EmpiricalEVCopula(randn(rng, 2,50); method=:cfg, pseudo_values=false),
-    EmpiricalEVCopula(randn(rng, 2,50); method=:ols, pseudo_values=false),
-    EmpiricalEVCopula(randn(rng, 2,50); method=:pickands, pseudo_values=false),
-])
-
-macro testif(cond, args...)
-    # --- Minimal, readable helper to conditionally run/skip whole testsets ---
-    # Usage:
-    #   @testif condition "Name" begin ... end
-    #   @testif condition verbose=true "Name" begin ... end
-    nargs = length(args)
-    nargs >= 2 || error("Usage: @testif condition [options...] \"Name\" begin ... end")
-    name  = args[end-1]
-    block = args[end]
-    opts  = nargs > 2 ? args[1:end-2] : ()
-    return :(if $(esc(cond))
-        Test.@testset $(opts...) $(name) begin
-            $(esc(block))
-        end
-    else
-        Test.@testset $(opts...) $(name) begin
-            Test.@test_skip "skipped by @testif"
-        end
-    end)
-end
-
-can_pdf(C::Copulas.Copula) = applicable(Distributions._logpdf, C, ones(length(C),2)./2) 
-can_pdf(C::EmpiricalCopula) = false
-can_pdf(C::ArchimedeanCopula) = length(C) > Copulas.max_monotony(C.G)
-
-check_rosenblatt(C::Copulas.Copula) = true
-check_rosenblatt(C::ArchimedeanCopula) = length(C) > Copulas.max_monotony(C.G)
-check_rosenblatt(C::FrankCopula) = C.G.θ < 100
-check_rosenblatt(C::GumbelCopula) = C.G.θ < 20
-check_rosenblatt(C::MCopula{4}) = false
-check_rosenblatt(C::EmpiricalCopula) = false
-check_rosenblatt(C::BC2Copula) = false
-
-check_corkendall(C::Copulas.Copula) = true
-check_corkendall(C::FrankCopula) = C.G.θ < 100
-check_corkendall(C::GumbelCopula) = C.G.θ < 100
-check_corkendall(C::MCopula) = false
-check_corkendall(C::WCopula) = false
-check_corkendall(C::EmpiricalCopula) = false
-check_corkendall(C::BC2Copula) = false
-check_corkendall(C::CuadrasAugeCopula) = false
-check_corkendall(C::MOCopula) = false
-check_corkendall(C::Copulas.ExtremeValueCopula{2, <:Copulas.EmpiricalEVTail}) = false
-
-is_archimedean_with_generator(C::Copulas.Copula) = false
-is_archimedean_with_generator(C::ArchimedeanCopula) = true 
-is_archimedean_with_generator(C::ArchimedeanCopula{d, Copulas.WilliamsonGenerator{<:Distributions.DiscreteUnivariateDistribution, D}}) where {d,D} = false
-
-can_integrate_pdf(C::Copulas.Copula) = can_pdf(C)
-can_integrate_pdf(C::FrankCopula) = C.G.θ < 100
-can_integrate_pdf(C::FGMCopula) = length(C) != 3
-can_integrate_pdf(C::MCopula) = false
-can_integrate_pdf(C::WCopula) = false
-can_integrate_pdf(C::MOCopula) = false
-can_integrate_pdf(C::CuadrasAugeCopula) = false
-can_integrate_pdf(C::RafteryCopula) = false
-can_integrate_pdf(C::EmpiricalCopula) = false
-can_integrate_pdf(C::BC2Copula) = false
-can_integrate_pdf(C::Copulas.ExtremeValueCopula{2, <:Copulas.EmpiricalEVTail}) = false
-can_integrate_pdf(C::CheckerboardCopula) = false
-
-can_ad(C::Copulas.Copula) = can_pdf(C)
-can_ad(C::FrankCopula) = C.G.θ < 100
-can_ad(C::MCopula) = false
-can_ad(C::WCopula) = false
-can_ad(C::tEVCopula) = false
-can_ad(C::TCopula) = false
-can_ad(C::CuadrasAugeCopula) = false
-can_ad(C::MOCopula) = false
-
-is_bivariate(C::Copulas.Copula) = (length(C) == 2)
-has_subsetdims(C::Copulas.Copula) = !is_bivariate(C)
-
-check_cdf_rand(C::Copulas.Copula) = true
-check_cdf_rand(C::BC2Copula) = false
-check_cdf_rand(C::MOCopula) = false
-check_cdf_rand(C::CuadrasAugeCopula) = false
-
-dep_coherency_enabled(C::Copulas.Copula) = true
-dep_coherency_enabled(C::MOCopula) = false
-dep_coherency_enabled(C::Copulas.ExtremeValueCopula{2, <:Copulas.EmpiricalEVTail}) = false
-
-check_biv_conditioning(C::Copulas.Copula) = is_bivariate(C) && can_ad(C)
-check_biv_conditioning(C::CheckerboardCopula) = false
-
-check_highdim_conditioning(C::Copulas.Copula) = (length(C) ∈ (3,4)) && can_ad(C)
-check_highdim_conditioning(C::CheckerboardCopula) = false
-
-has_uniform_margins(C::Copulas.Copula) = true
-has_uniform_margins(C::EmpiricalCopula) = false
-
-is_archimedean(C::Copulas.Copula) = false
-is_archimedean(C::ArchimedeanCopula) = true
-
-is_extremevalue(C::Copulas.Copula) = false
-is_extremevalue(C::Copulas.ExtremeValueCopula) = true
-
-is_archimax(C::Copulas.Copula) = false
-is_archimax(C::Copulas.ArchimaxCopula) = true
-
-can_be_fitted(C::CT, d) where CT = length(Copulas._available_fitting_methods(CT, d)) > 0
-
-has_parameters(C::Copulas.Copula) = true
-has_parameters(C::Union{IndependentCopula, MCopula, WCopula}) = false
-
-has_unbounded_params(C::CT, d) where CT = has_parameters(C) && 
-    (:mle ∈ Copulas._available_fitting_methods(CT, d)) && 
-    (length(Distributions.params(C)) > 0)
-has_unbounded_params(C::EmpiricalEVCopula, d) = false
-has_unbounded_params(C::FGMCopula, d) = d == 2
-
-unbounding_is_a_bijection(C::Copulas.Copula) = true
-unbounding_is_a_bijection(C::FGMCopula) = length(C)==2
-
-function generator_specialization(gen::TG) where TG<:Copulas.Generator
-    ϕ     = which(Copulas.ϕ,      (TG, Float64))      != which(Copulas.ϕ,      (Copulas.FrailtyGenerator, Float64))
-    ϕ1    = which(Copulas.ϕ⁽¹⁾,   (TG, Float64))      != which(Copulas.ϕ⁽¹⁾,   (Copulas.Generator, Float64))
-    ϕk    = which(Copulas.ϕ⁽ᵏ⁾,   (TG, Int, Float64)) != which(Copulas.ϕ⁽ᵏ⁾,   (Copulas.Generator, Int, Float64))
-    ϕinv  = which(Copulas.ϕ⁻¹,    (TG, Float64))      != which(Copulas.ϕ⁻¹,    (Copulas.Generator, Float64))
-    ϕinv1 = which(Copulas.ϕ⁻¹⁽¹⁾, (TG, Float64))      != which(Copulas.ϕ⁻¹⁽¹⁾, (Copulas.Generator, Float64))
-    ϕkinv = which(Copulas.ϕ⁽ᵏ⁾⁻¹, (TG, Int, Float64)) != which(Copulas.ϕ⁽ᵏ⁾⁻¹, (Copulas.Generator, Int, Float64))
-    τinv = applicable(Copulas.τ, gen) && applicable(Copulas.τ⁻¹, TG, 1.0)
-    ρinv = applicable(Copulas.ρ, gen) && applicable(Copulas.ρ⁻¹, TG, 1.0)
-    return (; ϕ, ϕ1, ϕk, ϕinv, ϕinv1, ϕkinv, τinv, ρinv)
-end
-
-function tail_specialization(tail::TT) where TT<:Copulas.Tail
-    dA =        which(Copulas.dA,        (TT, Float64))                 != which(Copulas.dA,        (Copulas.Tail2, Float64))
-    d²A =       which(Copulas.d²A,       (TT, Float64))                 != which(Copulas.d²A,       (Copulas.Tail2, Float64))
-    _A_dA_d²A = which(Copulas._A_dA_d²A, (TT, Float64))                 != which(Copulas._A_dA_d²A, (Copulas.Tail2, Float64))
-    ℓ =         which(Copulas.ℓ,         (TT, Tuple{Float64, Float64})) != which(Copulas.ℓ,         (Copulas.Tail2, Tuple{Float64, Float64}))
-    return (; dA, d²A, _A_dA_d²A, ℓ)
-end
-
-# A few technical helpers. 
-
-function _integrate_pdf_rect(rng, C::Copulas.Copula{d}, a, b, N) where d
-    ba = b .- a
-    logvol = log(prod(ba))
-    logS  = -Inf
-    logS2 = -Inf
-    u = zeros(d)
-    x = similar(a)
-    @inbounds for _ in 1:N
-        rand!(rng, u)
-        x .=  a .+ ba .* u
-        lp = logpdf(C, x)
-        if isfinite(lp)
-            log_fx = lp + logvol
-            logS   = LogExpFunctions.logaddexp(logS,  log_fx)
-            logS2  = LogExpFunctions.logaddexp(logS2, 2 * log_fx)
-        end
-    end
-    μ  = exp(logS  - log(N))
-    m2 = exp(logS2 - log(N))
-    r  = max(m2 - μ^2, 0.0) / N
-    return μ, r, :mc_pdf
-end
-
-# You can filter the bestiary here if you want: 
-Bestiary = filter(GenericTestFilter, Bestiary)
-
-# Launch the main computation: 
-@testset for C in unique(Bestiary) 
-
-    @info "Testing $C..."
-    Random.seed!(rng,123)
-    CT = typeof(C)
-    d = length(C)
-    
-    Z = SklarDist(C, ntuple(_ -> Normal(), d))
-    spl1 = rand(rng, C)
-    spl10 = rand(rng, C, 10)
-    spl1000 = rand(rng, C, 1000)
-
-    @testset "Basics" begin 
-        @testset "Shape and support" begin 
-            @test length(spl1)==d
-            @test size(spl10) == (d,10)
-            @test all(0 .<= spl10 .<= 1)
-            @test all(0 .<= spl1000 .<= 1)
-        end
-
-        @testset "CDF boundary and measure" begin 
-            @test iszero(cdf(C,zeros(d)))
-            @test isone(cdf(C,ones(d)))
-            @test 0 <= cdf(C,rand(rng,d)) <= 1
-            @test cdf(Z,zeros(d)) >= 0
-            @test Copulas.measure(C, zeros(d),    ones(d)) ≈ 1
-            @test Copulas.measure(C, ones(d)*0.2, ones(d)*0.4) >= 0
-        end
-
-        @testif has_subsetdims(C) "Subsetdims" begin
-            sC = Copulas.subsetdims(C,(2,1))
-            @test all(0 .<= cdf(sC, spl10[1:2,:]) .<= 1)
-        end
-
-        # Margins uniformity
-        @testif has_uniform_margins(C) "Margins uniformity" begin
-            for i in 1:d
-                for val in [0, 1, 0.5, rand(rng,5)...]
-                    u = ones(d)
-                    u[i] = val
-
-                    # Si es TCopula, usar más muestras para reducir el error MC
-                    if C isa TCopula
-                        @test cdf(C, u; m = 10_000) ≈ val atol=1e-3
-                    else
-                        @test cdf(C, u) ≈ val atol=1e-5
-                    end
-                end
-
-                # Grounded property
-                u = rand(rng, d)
-                u[i] = 0
-                @test iszero(cdf(C, u))
-
-<<<<<<< HEAD
-                # Nota: KS test aleatorio desactivado porque a veces da falsos negativos
-=======
-                # This pvalue test fails sometimes.. which is normal since its random, but its anoying.
->>>>>>> c974872b
-                # @test pvalue(ApproximateOneSampleKSTest(spl1000[i,:], Uniform())) > 0.005
-            end
-        end
-
-<<<<<<< HEAD
-
-        @testif can_check_pdf_positivity(C) "PDF positivity" begin
-=======
-        @testif can_pdf(C) "PDF positivity" begin
->>>>>>> c974872b
-            r10 = pdf(C, spl10)
-            @test pdf(C, zeros(d) .+ 1e-5) >= 0
-            @test pdf(C, ones(d)/2)      >= 0
-            @test pdf(C, ones(d) .- 1e-5) >= 0
-            @test (all(r10 .>= 0) && all(isfinite.(r10)))
-        end 
-
-        # Generic sampler vs CDF sanity: P(U ≤ u) from samples should match cdf(C, u)
-        @testif check_cdf_rand(C) "Empirical lower-orthant vs CDF" begin
-            N = size(spl1000, 2)
-            u = 0.8 .+ 0.2 .* rand(rng, d)
-            p_th = cdf(C, u)
-            p_hat = mean(all(spl1000 .<= u, dims=1))
-            se = sqrt(max(p_th * (1 - p_th) / N, 0.0))
-            @test abs(p_hat - p_th) ≤ max(5*se, 2e-3)
-        end
-
-
-        # This test takes more than 5 hours to run 
-        # This is clarly unacceptable, but moreover we dont know which copula takes the most time 
-        # sadly ;)
-        
-        # @testif dep_coherency_enabled(C) "Dependence metrics coherency" begin
-        #     # Empirical vs theoretical for available metrics, mirroring Kendall’s pattern
-        #     metrics = (
-        #         ("tau", Copulas.τ, StatsBase.corkendall, 0.10, -1, 1), 
-        #         ("rho", Copulas.ρ, StatsBase.corspearman, 0.10, -1 , 1), 
-        #         ("beta", Copulas.β, Copulas.corblomqvist, 0.10, -1 , 1), 
-        #         ("gamma", Copulas.γ, Copulas.corgini, 0.15, -1 , 1), 
-        #         ("iota", Copulas.ι, Copulas.corentropy, 0.15, -Inf , 0)
-        #     )
-        #     for (name, f, corf, tol, lb, ub) in metrics
-        #         @testset "$name" begin
-        #             thf = f(C)
-        #             thcorf = corf(C)
-        #             empf = f(spl1000)
-                    
-        #             @test isapprox(empf, thf; atol=tol)
-        #             @test lb ≤ thf ≤ ub
-        #             @test lb ≤ empf ≤ ub
-        #             @test all(lb .≤ thcorf .≤ ub)
-
-        #             if which(f, (CT,)) !=  which(f, (Copulas.Copula{d},))
-        #                 thf_gen  = @invoke f(C::Copulas.Copula{d})
-        #                 # Allow tiny numerical discrepancies
-        #                 @test isapprox(thf, thf_gen; atol= (C isa GaussianCopula ? 0.1 : 0.001))
-        #             end
-        #             if d == 2
-        #                 @test isapprox(thf, thcorf[1,2]; atol=0.1)
-        #             else
-        #                 @test all(lb .<= thcorf .<= ub)
-        #             end
-        #             if check_rosenblatt(C)
-        #                 U = rosenblatt(C, spl1000)
-        #                 empfu = f(U)
-        #                 empcorfu = corf(U')
-        #                 @test isapprox(empfu, 0.0; atol=tol+0.05)
-        #                 for i in 1:(d - 1)
-        #                     for j in (i + 1):d
-        #                         @test empcorfu[i,j] ≈ 0.0 atol = 0.15
-        #                     end
-        #                 end
-        #             end
-        #         end
-        #     end
-
-        @testif dep_coherency_enabled(C) "Corkendall coeherency" begin
-            K = corkendall(spl1000')
-            Kth = corkendall(C)
-            @test all(-1 .<= Kth .<= 1)
-            @test all(isapprox.(Kth, K; atol=0.2))
-        end
-    end
-
-    @testif can_integrate_pdf(C) "Testing pdf integration" begin
-        # 1) ∫_{[0,1]^d} pdf = 1  (hcubature if d≤3; si no, MC)
-        v, r, _ = _integrate_pdf_rect(rng, C, zeros(d), ones(d), 1_500)
-        @test isapprox(v, 1; atol=max(5*sqrt(r), 1e-3))
-
-        # 2) ∫_{[0,0.5]^d} pdf = C(0.5,…,0.5)
-        b = ones(d)/2
-        v2, r2, _ = _integrate_pdf_rect(rng, C, zeros(d), b, 1_500)
-        @test isapprox(v2, cdf(C, b); atol=max(10*sqrt(r2), 1e-3))
-
-        # 3) random rectangle, compare with measure (cdf based)
-        a = rand(rng, d)
-        b = a .+ rand(rng, d) .* (1 .- a)
-        v3, r3, _ = _integrate_pdf_rect(rng, C, a, b, 1_500)
-        @test (isapprox(v3, Copulas.measure(C, a, b); atol=max(20*sqrt(r3), 1e-3)) || max(v3, Copulas.measure(C, a, b)) < eps(Float64)) # wide tolerence, should pass. 
-    end
-
-    @testif check_rosenblatt(C) "rosenblatt ∘ inverse_rosenblatt = Id" begin
-        @test spl10 ≈ inverse_rosenblatt(C, rosenblatt(C, spl10)) atol=1e-2
-    end
-
-    @testif check_corkendall(C) "corkendall ∘ rosenblatt = I" begin
-        τmat = corkendall(rosenblatt(C, spl1000)')
-        for i in 1:(d - 1)
-            for j in (i + 1):d
-                @test τmat[i,j] ≈ 0.0 atol = 0.15
-            end
-        end
-    end
-
-    @testset "Conditionning" begin
-        # Conditioning tests (p = 1), validate against AD ratio and compare fast-paths to fallback
-        # Always run basic sanity checks for bivariate conditionals; AD checks are gated below
-        @testif is_bivariate(C) "(2 | 1): Basics & Specialization" begin
-            us = (0.2, 0.5, 0.8)
-            m_fast = which(Copulas.DistortionFromCop, (CT,                NTuple{1,Int}, NTuple{1,Float64}, Int))
-            m_gen  = which(Copulas.DistortionFromCop, (Copulas.Copula{2}, NTuple{1,Int}, NTuple{1,Float64}, Int))
-            has_spec = m_fast != m_gen
-            for j in 1:2
-                i = 3-j
-                for v in (0.3, 0.7)
-                    Dd = Copulas.condition(C, j, v)
-                    if !(C isa EmpiricalCopula)
-                        @test all(0 .≤ rand(rng, Dd, 2) .≤ 1) # to ensure the conditional distribution can be sampled. 
-                    end
-                    vals = cdf.(Ref(Dd), us)
-                    @test all(0.0 .<= vals .<= 1.0)
-                    @test all(diff(collect(vals)) .>= -1e-10)
-                    if check_biv_conditioning(C) && has_spec
-                        Dgen  = @invoke Copulas.DistortionFromCop(C::Copulas.Copula{d}, (j,), (v,), i)
-                        vals_gen  = cdf.(Ref(Dgen),  us)
-                        for (vf, vg) in zip(vals, vals_gen)
-                            @test isapprox(vf, vg, atol=1e-3, rtol=1e-3)
-                        end
-                    elseif CT <: Copulas.MCopula
-                        @test all(vals .≈ min.(collect(us) ./ v, 1))
-                    elseif CT <: Copulas.WCopula
-                        @test all(vals .≈ max.(collect(us) .+ v .- 1, 0) ./ v)
-                    end
-                end
-            end
-        end
-        @testif check_highdim_conditioning(C) "(d|d-2): Check conditional copula vs AD" begin
-            js = tuple(collect(3:d)...)
-            ujs = tuple(collect(0.25 + 0.5*rand(rng) for _ in js)...)  # interior values
-            CC = condition(C, js, ujs)
-            if !(C isa EmpiricalCopula)
-                @test all(0 .≤ rand(rng, CC, 2) .≤ 1) # to ensure the conditional distribution can be sampled. 
-            end
-            pts = [[0.2,0.3], [0.5,0.5], [0.8,0.6]]
-            vals = cdf.(CC.C, pts) # only the conditional copula. 
-            m_fast = which(Copulas.ConditionalCopula, (CT,                NTuple{d-2, Int}, NTuple{d-2, Float64}))
-            m_gen  = which(Copulas.ConditionalCopula, (Copulas.Copula{d}, NTuple{d-2, Int}, NTuple{d-2, Float64}))
-            if m_fast != m_gen
-                CC_gen = @invoke Copulas.ConditionalCopula(C::Copulas.Copula{d}, js, ujs)
-                for (v, p) in zip(vals,pts)
-                    @test v ≈ cdf(CC_gen, p) atol=1e-8 rtol=1e-8
-                end
-            end
-        end
-    end
-    
-    @testif is_archimedean_with_generator(C) "ArchimedeanCopula specific tests" begin 
-
-        GT = typeof(C.G)
-        spe = generator_specialization(C.G)
-        mm = Copulas.max_monotony(C.G)
-        
-        @testif spe.ϕinv "Check ϕ ∘ ϕ⁻¹ == Id over [0,1]" begin
-            for x in 0:0.1:1
-                @test Copulas.ϕ(C.G,Copulas.ϕ⁻¹(C.G,x)) ≈ x atol=1e-10
-            end
-        end
-
-        @testif spe.ϕ1 "Check d(ϕ) == ϕ⁽¹⁾" begin 
-            @test ForwardDiff.derivative(x -> Copulas.ϕ(C.G, x), 0.1) ≈ Copulas.ϕ⁽¹⁾(C.G, 0.1)
-        end
-
-        @testif spe.ϕk "Check d(ϕ) == ϕ⁽ᵏ⁾(k=1)" begin
-            @test ForwardDiff.derivative(x -> Copulas.ϕ(C.G, x), 0.1) ≈ Copulas.ϕ⁽ᵏ⁾(C.G, 1, 0.1)
-        end
-
-        @testif (spe.ϕ1 || spe.ϕk) "Check ϕ⁽¹⁾ == ϕ⁽ᵏ⁾(k=1)" begin
-            @test Copulas.ϕ⁽¹⁾(C.G, 0.1) ≈ Copulas.ϕ⁽ᵏ⁾(C.G, 1, 0.1)
-        end
-        @testif (spe.ϕ1 || spe.ϕk) "Check d(ϕ⁽¹⁾) == ϕ⁽ᵏ⁾(k=2)" begin
-            @test ForwardDiff.derivative(x -> Copulas.ϕ⁽¹⁾(C.G, x), 0.1) ≈ Copulas.ϕ⁽ᵏ⁾(C.G, 2, 0.1)
-        end
-
-        @testif spe.ϕinv1 "Check d(ϕ⁻¹) == ϕ⁻¹⁽¹⁾" begin
-            @test ForwardDiff.derivative(x -> Copulas.ϕ⁻¹(C.G, x), 0.5) ≈ Copulas.ϕ⁻¹⁽¹⁾(C.G, 0.5)
-        end
-
-        @testif spe.ϕkinv "Check ϕ⁽ᵏ⁾⁻¹ ∘ ϕ⁽ᵏ⁾ == Id for k in 1:d-2" begin
-            for k in 1:d-2
-                @test Copulas.ϕ⁽ᵏ⁾⁻¹(C.G,k, Copulas.ϕ⁽ᵏ⁾(C.G, k, 0.1)) ≈ 0.1
-            end
-        end
-
-        # For generators that are only d-monotonous, this does not need to be true. 
-        @testif (spe.ϕkinv && (mm > d)) "Check ϕ⁽ᵏ⁾⁻¹ ∘ ϕ⁽ᵏ⁾ == Id for k=d-1" begin 
-            @test Copulas.ϕ⁽ᵏ⁾⁻¹(C.G,d-1, Copulas.ϕ⁽ᵏ⁾(C.G, d-1, 0.1)) ≈ 0.1
-        end
-
-        @testif spe.τinv "Check τ ∘ τ⁻¹ == Id" begin
-            tau = Copulas.τ(C)
-            @test Copulas.τ(GT(Copulas.τ⁻¹(CT,tau))) ≈ tau
-        end
-        
-        @testif spe.ρinv "Check ρ ∘ ρ⁻¹ == Id" begin
-            rho = Copulas.ρ(C)
-            @test -1 <= rho <= 1
-            @test Copulas.ρ(GT(Copulas.ρ⁻¹(CT,rho))) ≈ rho
-        end
-
-        if C.G isa Copulas.FrailtyGenerator
-            F = frailty(C.G)
-            @testif (spe.ϕ && applicable(mgf, F, -1.0)) "Check frailty matches ϕ" begin
-                for t in 0:0.1:2
-                    @test ϕ(C.G, t) == mgf(F, -t)
-                end
-            end
-        end
-
-        @testif !(C.G isa WilliamsonGenerator{<:Dirac, D} where D) "Kendall-Radial coherency test" begin
-            # On radial-level: reuse the same radial sample for both checks
-            R1 = dropdims(sum(Copulas.ϕ⁻¹.(C.G,spl1000),dims=1),dims=1)
-            R2 = rand(rng,Copulas.𝒲₋₁(C.G, d),1000)
-            @test pvalue(ApproximateTwoSampleKSTest(R1,R2)) > 0.005
-
-            # On kendall-level: map ϕ over the same radial sample
-            U1 = Distributions.cdf(C, spl1000)
-            U2 = Copulas.ϕ.(Ref(C.G), R2)
-            @test pvalue(ApproximateTwoSampleKSTest(U1, U2)) > 0.005
-        end
-    end
-
-    # Extreme value copula-specific tests (bivariate)
-    @testif (is_extremevalue(C) && is_bivariate(C)) "ExtremeValueCopula specific tests" begin
-        spe = tail_specialization(C.tail)
-
-        @testset "A function basics" begin
-            @test Copulas.A(C.tail, 0.0) ≈ 1
-            @test Copulas.A(C.tail, 1.0) ≈ 1
-            t = rand(rng)
-            A_value = Copulas.A(C.tail, t)
-            @test 0.0 <= A_value <= 1.0
-            @test isapprox(A_value, max(t, 1-t); atol=1e-6) || A_value >= max(t, 1-t)
-            @test A_value <= 1.0
-        end
-
-        @testif (spe.dA || spe.d²A || spe._A_dA_d²A) "Testing derivatives of A" begin
-            # FD-based checks only when available
-            @testif !(CT<:tEVCopula) "FD derivatives availability" begin
-                for t in (0.05, 0.5, 0.95)
-                    @test isapprox(Copulas.dA(C.tail, t), ForwardDiff.derivative(x -> Copulas.A(C.tail, x), t); atol=1e-6)
-                    @test isapprox(Copulas.d²A(C.tail, t), ForwardDiff.derivative(x -> Copulas.dA(C.tail, x), t); atol=1e-6)
-                end
-            end
-            # Triplet consistency always
-            for t in (0.05, 0.5, 0.95)
-                a, da, d2a = Copulas._A_dA_d²A(C.tail, t)
-                @test isapprox(a, Copulas.A(C.tail, t); atol=1e-8)
-                @test isapprox(da, Copulas.dA(C.tail, t); atol=1e-8)
-                @test isapprox(d2a, Copulas.d²A(C.tail, t); atol=1e-8)
-            end
-        end
-
-        @testif (spe.dA || spe.d²A || spe._A_dA_d²A || spe.ℓ) "Testing ℓ and cdf for Extreme Value Copula" begin 
-            u, v = rand(rng), rand(rng)
-            x, y = -log(u), -log(v)
-            s = y / (x + y)
-            expected_ℓ = Copulas.A(C.tail, s) * (x + y)
-            @test isapprox(Copulas.ℓ(C.tail, (x, y)), expected_ℓ; atol=0.1)
-            expected_cdf = exp(-expected_ℓ)
-            @test isapprox(cdf(C, [u, v]), expected_cdf; atol=0.1)
-
-            @testif !(CT<:tEVCopula) "pdf via FD matches analytic" begin
-                u, v = rand(rng), rand(rng)
-                num_pdf = ForwardDiff.derivative(u_ -> ForwardDiff.derivative(v_ -> cdf(C, [u_, v_]), v), u)
-                ana_pdf = pdf(C, [u, v])
-                @test isapprox(ana_pdf, num_pdf; atol=0.1)
-            end
-        end
-    end
-
-    # Archimax specific tests
-    @testif is_archimax(C) "ArchimaxCopula specific tests" begin
-
-            for (u1,u2) in ((0.2,0.3), (0.7,0.6), (0.9,0.4))
-
-                # truth: 
-                c  = cdf(C, [u1,u2])
-                lp = logpdf(C, [u1, u2])
-                p  = pdf(C, [u1,u2])
-
-                # mockups: 
-                c_mock = begin 
-                    (u1≤0 || u2≤0)  && return 0.0
-                    (u1≥1 && u2≥1)  && return 1.0
-                    x = Copulas.ϕ⁻¹(C.gen, u1)
-                    y = Copulas.ϕ⁻¹(C.gen, u2)
-                    S = x + y
-                    S == 0 && return 1.0
-                    t = y / S
-                    Copulas.ϕ(C.gen, S * Copulas.A(C.tail, t))
-                end
-                p_mock = max(ForwardDiff.hessian(Base.Fix1(cdf, C), [u1, u2])[1,2], 0.0)
-
-                @test isapprox(c, c_mock; rtol=1e-12, atol=1e-12)
-                @test isfinite(lp)
-                @test exp(lp) ≈ p
-                @test isapprox(p, p_mock; rtol=1e-6, atol=1e-8)
-
-            end
-
-    end
-
-    @testif can_be_fitted(C, d) "Fitting interface"  begin
-        @testif has_unbounded_params(C, d) "Unbouding and rebounding params" begin
-            # First on the _example copula. 
-            θ₀ = Distributions.params(Copulas._example(CT, d))
-            θ₁ = Copulas._rebound_params(CT, d, Copulas._unbound_params(CT, d, θ₀))
-            @testif unbounding_is_a_bijection(C) "bijective unbounding" begin 
-                @test all(k->getfield(θ₀,k) ≈ getfield(θ₁,k), keys(θ₀))
-            end
-            @test Copulas._unbound_params(CT, d, Distributions.params(CT(d, θ₀...))) == Copulas._unbound_params(CT, d, θ₀)
-
-            # Then on the copula we have at hand:
-            θ₀ = Distributions.params(C)
-            θ₁ = Copulas._rebound_params(CT, d, Copulas._unbound_params(CT, d, θ₀))
-            @testif unbounding_is_a_bijection(C) "bijective unbounding" begin 
-                @test all(k->getfield(θ₀,k) ≈ getfield(θ₁,k), keys(θ₀))
-            end
-            @test Copulas._unbound_params(CT, d, Distributions.params(CT(d, θ₀...))) == Copulas._unbound_params(CT, d, θ₀)
-        end
-
-        methods = Copulas._available_fitting_methods(CT, d)
-        for m in methods
-            if (CT<:GumbelCopula && C.G.θ > 19 && m==:irho) || (CT<:FrankCopula && C.G.θ > 99 && m==:mle) || (CT<:RafteryCopula && d==3 && m==:itau)
-                continue
-            end 
-            @testset "Fitting CT for $(m)" begin
-                r1 = fit(CT, spl10, m)
-                newCT = typeof(r1)
-            end
-        end
-    end
+Bestiary = [
+    AMHCopula(2,-1.0),
+    AMHCopula(2,-0.6),
+    AMHCopula(2,0.7),
+    AMHCopula(2,0.9),
+    AMHCopula(3,-0.003),
+    AMHCopula(3,0.6),
+    AMHCopula(3,0.2),
+    AMHCopula(4,-0.01),
+    ArchimaxCopula(2, Copulas.BB1Generator(1.3, 1.4), Copulas.AsymGalambosTail(0.35, 0.65, 0.3)),
+    ArchimaxCopula(2, Copulas.BB1Generator(1.3, 1.4), Copulas.GalambosTail(0.7)),
+    ArchimaxCopula(2, Copulas.BB1Generator(1.3, 1.4), Copulas.GalambosTail(2.5)),
+    ArchimaxCopula(2, Copulas.BB1Generator(1.3, 1.4), Copulas.HuslerReissTail(0.6)),
+    ArchimaxCopula(2, Copulas.BB1Generator(1.3, 1.4), Copulas.HuslerReissTail(1.8)),
+    ArchimaxCopula(2, Copulas.BB1Generator(1.3, 1.4), Copulas.LogTail(1.5)),
+    ArchimaxCopula(2, Copulas.BB1Generator(1.3, 1.4), Copulas.LogTail(2.0)),
+    ArchimaxCopula(2, Copulas.BB1Generator(2.0, 2.0), Copulas.AsymGalambosTail(0.35, 0.65, 0.3)),
+    ArchimaxCopula(2, Copulas.BB1Generator(2.0, 2.0), Copulas.GalambosTail(0.7)),
+    ArchimaxCopula(2, Copulas.BB1Generator(2.0, 2.0), Copulas.GalambosTail(2.5)),
+    ArchimaxCopula(2, Copulas.BB1Generator(2.0, 2.0), Copulas.HuslerReissTail(0.6)),
+    ArchimaxCopula(2, Copulas.BB1Generator(2.0, 2.0), Copulas.HuslerReissTail(1.8)),
+    ArchimaxCopula(2, Copulas.BB1Generator(2.0, 2.0), Copulas.LogTail(1.5)),
+    ArchimaxCopula(2, Copulas.BB1Generator(2.0, 2.0), Copulas.LogTail(2.0)),
+    ArchimaxCopula(2, Copulas.ClaytonGenerator(1.5),  Copulas.AsymGalambosTail(0.35, 0.65, 0.3)),
+    ArchimaxCopula(2, Copulas.ClaytonGenerator(1.5),  Copulas.GalambosTail(0.7)),
+    ArchimaxCopula(2, Copulas.ClaytonGenerator(1.5),  Copulas.GalambosTail(2.5)),
+    ArchimaxCopula(2, Copulas.ClaytonGenerator(1.5),  Copulas.HuslerReissTail(0.6)),
+    ArchimaxCopula(2, Copulas.ClaytonGenerator(1.5),  Copulas.HuslerReissTail(1.8)),
+    ArchimaxCopula(2, Copulas.ClaytonGenerator(1.5),  Copulas.LogTail(1.5)),
+    ArchimaxCopula(2, Copulas.ClaytonGenerator(1.5),  Copulas.LogTail(2.0)),
+    ArchimaxCopula(2, Copulas.ClaytonGenerator(3.0),  Copulas.AsymGalambosTail(0.35, 0.65, 0.3)),
+    ArchimaxCopula(2, Copulas.ClaytonGenerator(3.0),  Copulas.GalambosTail(0.7)),
+    ArchimaxCopula(2, Copulas.ClaytonGenerator(3.0),  Copulas.GalambosTail(2.5)),
+    ArchimaxCopula(2, Copulas.ClaytonGenerator(3.0),  Copulas.HuslerReissTail(0.6)),
+    ArchimaxCopula(2, Copulas.ClaytonGenerator(3.0),  Copulas.HuslerReissTail(1.8)),
+    ArchimaxCopula(2, Copulas.ClaytonGenerator(3.0),  Copulas.LogTail(1.5)),
+    ArchimaxCopula(2, Copulas.ClaytonGenerator(3.0),  Copulas.LogTail(2.0)),
+    ArchimaxCopula(2, Copulas.FrankGenerator(0.8),    Copulas.AsymGalambosTail(0.35, 0.65, 0.3)),
+    ArchimaxCopula(2, Copulas.FrankGenerator(0.8),    Copulas.GalambosTail(0.7)),
+    ArchimaxCopula(2, Copulas.FrankGenerator(0.8),    Copulas.GalambosTail(2.5)),
+    ArchimaxCopula(2, Copulas.FrankGenerator(0.8),    Copulas.HuslerReissTail(0.6)),
+    ArchimaxCopula(2, Copulas.FrankGenerator(0.8),    Copulas.HuslerReissTail(1.8)),
+    ArchimaxCopula(2, Copulas.FrankGenerator(0.8),    Copulas.LogTail(1.5)),
+    ArchimaxCopula(2, Copulas.FrankGenerator(0.8),    Copulas.LogTail(2.0)),
+    ArchimaxCopula(2, Copulas.FrankGenerator(6.0),    Copulas.AsymGalambosTail(0.35, 0.65, 0.3)),
+    ArchimaxCopula(2, Copulas.FrankGenerator(6.0),    Copulas.GalambosTail(0.7)),
+    ArchimaxCopula(2, Copulas.FrankGenerator(6.0),    Copulas.GalambosTail(2.5)),
+    ArchimaxCopula(2, Copulas.FrankGenerator(6.0),    Copulas.HuslerReissTail(0.6)),
+    ArchimaxCopula(2, Copulas.FrankGenerator(6.0),    Copulas.HuslerReissTail(1.8)),
+    ArchimaxCopula(2, Copulas.FrankGenerator(6.0),    Copulas.LogTail(1.5)),
+    ArchimaxCopula(2, Copulas.FrankGenerator(6.0),    Copulas.LogTail(2.0)),
+    ArchimaxCopula(2, Copulas.GumbelGenerator(2.0),   Copulas.AsymGalambosTail(0.35, 0.65, 0.3)),
+    ArchimaxCopula(2, Copulas.GumbelGenerator(2.0),   Copulas.GalambosTail(0.7)),
+    ArchimaxCopula(2, Copulas.GumbelGenerator(2.0),   Copulas.GalambosTail(2.5)),
+    ArchimaxCopula(2, Copulas.GumbelGenerator(2.0),   Copulas.HuslerReissTail(0.6)),
+    ArchimaxCopula(2, Copulas.GumbelGenerator(2.0),   Copulas.HuslerReissTail(1.8)),
+    ArchimaxCopula(2, Copulas.GumbelGenerator(2.0),   Copulas.LogTail(1.5)),
+    ArchimaxCopula(2, Copulas.GumbelGenerator(2.0),   Copulas.LogTail(2.0)),
+    ArchimaxCopula(2, Copulas.GumbelGenerator(4.0),   Copulas.AsymGalambosTail(0.35, 0.65, 0.3)),
+    ArchimaxCopula(2, Copulas.GumbelGenerator(4.0),   Copulas.GalambosTail(0.7)),
+    ArchimaxCopula(2, Copulas.GumbelGenerator(4.0),   Copulas.GalambosTail(2.5)),
+    ArchimaxCopula(2, Copulas.GumbelGenerator(4.0),   Copulas.HuslerReissTail(0.6)),
+    ArchimaxCopula(2, Copulas.GumbelGenerator(4.0),   Copulas.HuslerReissTail(1.8)),
+    ArchimaxCopula(2, Copulas.GumbelGenerator(4.0),   Copulas.LogTail(1.5)),
+    ArchimaxCopula(2, Copulas.GumbelGenerator(4.0),   Copulas.LogTail(2.0)),
+    ArchimaxCopula(2, Copulas.JoeGenerator(1.2),      Copulas.AsymGalambosTail(0.35, 0.65, 0.3)),
+    ArchimaxCopula(2, Copulas.JoeGenerator(1.2),      Copulas.GalambosTail(0.7)),
+    ArchimaxCopula(2, Copulas.JoeGenerator(1.2),      Copulas.GalambosTail(2.5)),
+    ArchimaxCopula(2, Copulas.JoeGenerator(1.2),      Copulas.HuslerReissTail(0.6)),
+    ArchimaxCopula(2, Copulas.JoeGenerator(1.2),      Copulas.HuslerReissTail(1.8)),
+    ArchimaxCopula(2, Copulas.JoeGenerator(1.2),      Copulas.LogTail(1.5)),
+    ArchimaxCopula(2, Copulas.JoeGenerator(1.2),      Copulas.LogTail(2.0)),
+    ArchimaxCopula(2, Copulas.JoeGenerator(2.5),      Copulas.AsymGalambosTail(0.35, 0.65, 0.3)),
+    ArchimaxCopula(2, Copulas.JoeGenerator(2.5),      Copulas.GalambosTail(0.7)),
+    ArchimaxCopula(2, Copulas.JoeGenerator(2.5),      Copulas.GalambosTail(2.5)),
+    ArchimaxCopula(2, Copulas.JoeGenerator(2.5),      Copulas.HuslerReissTail(0.6)),
+    ArchimaxCopula(2, Copulas.JoeGenerator(2.5),      Copulas.HuslerReissTail(1.8)),
+    ArchimaxCopula(2, Copulas.JoeGenerator(2.5),      Copulas.LogTail(1.5)),
+    ArchimaxCopula(2, Copulas.JoeGenerator(2.5),      Copulas.LogTail(2.0)),
+    ArchimedeanCopula(10,𝒲(Dirac(1),10)),
+    ArchimedeanCopula(10,𝒲(MixtureModel([Dirac(1), Dirac(2)]),11)),
+    ArchimedeanCopula(2,𝒲(LogNormal(),2)),
+    ArchimedeanCopula(2,𝒲(Pareto(1),5)),
+    AsymGalambosCopula(2, 0.1, 0.2, 0.6),
+    AsymGalambosCopula(2, 0.6129496106778634, 0.820474440393214, 0.22304578643880224),
+    AsymGalambosCopula(2, 10+5*0.3, 1.0, 1.0),
+    AsymGalambosCopula(2, 10+5*0.7, 0.2, 0.9),
+    AsymGalambosCopula(2, 11.647356700032505, 0.6195348270893413, 0.4197760589260566),
+    AsymGalambosCopula(2, 5.0, 0.8, 0.3),
+    AsymGalambosCopula(2, 5+4*0.4, 1.0, 1.0),
+    AsymGalambosCopula(2, 5+4*0.1, 0.2, 0.6),
+    AsymGalambosCopula(2, 8.810168494949659, 0.5987759444612732, 0.5391280234619427),
+    AsymGalambosCopula(2, 0.9, 1.0, 1.0),
+    AsymGalambosCopula(2, 0.3, 0.8, 0.1),
+    AsymLogCopula(2, 1.0, 0.0, 0.0),
+    AsymLogCopula(2, 1.0, 1.0, 1.0),
+    AsymLogCopula(2, 1.0, 0.1, 0.6),
+    AsymLogCopula(2, 1.2, 0.3,0.6),
+    AsymLogCopula(2, 1.5, 0.5, 0.2),
+    AsymLogCopula(2, 1+4*0.9, 0.0, 0.0),
+    AsymLogCopula(2, 1+4*0.01, 1.0, 1.0),
+    AsymLogCopula(2, 1+4*0.2, 0.3, 0.4),
+    AsymLogCopula(2, 10+5*0.5, 0.0, 0.0),
+    AsymLogCopula(2, 10+5*0.6, 1.0, 1.0),
+    AsymLogCopula(2, 10+5*0.7, 0.8, 0.2),
+    AsymMixedCopula(2, 0.1, 0.2),
+    AsymMixedCopula(2, 0.12, 0.13),
+    BB1Copula(2, 0.35, 1.0),
+    BB1Copula(2, 1.2, 1.5),
+    BB1Copula(2, 2.5, 1.5),
+    BB2Copula(2, 1.2, 0.5),
+    BB2Copula(2, 1.5, 1.8),
+    BB2Copula(2, 2.0, 1.5),
+    BB3Copula(2, 2.0, 1.5),
+    BB3Copula(2, 2.5, 0.5),
+    BB3Copula(2, 3.0, 1.0),
+    BB4Copula(2, 0.50, 1.60),
+    BB4Copula(2, 2.50, 0.40),
+    BB4Copula(2, 3.0, 2.1),
+    BB5Copula(2, 1.50, 1.60),
+    BB5Copula(2, 2.50, 0.40),
+    BB5Copula(2, 5.0, 0.5),
+    BB6Copula(2, 1.2, 1.6),
+    BB6Copula(2, 1.5, 1.4),
+    BB6Copula(2, 2.0, 1.5),
+    BB7Copula(2, 1.2, 1.6),
+    BB7Copula(2, 1.5, 0.4),
+    BB7Copula(2, 2.0, 1.5),
+    BB8Copula(2, 1.2, 0.4),
+    BB8Copula(2, 1.5, 0.6),
+    BB8Copula(2, 2.5, 0.8),
+    BB9Copula(2, 1.5, 2.4),
+    BB9Copula(2, 2.0, 1.5),
+    BB9Copula(2, 2.8, 2.6),
+    BB10Copula(2, 1.5, 0.7),
+    BB10Copula(2, 3.0, 0.8),
+    BB10Copula(2, 4.5, 0.6),
+    BC2Copula(2, 0.5, 0.3),
+    BC2Copula(2, 0.5, 0.5),
+    BC2Copula(2, 0.5516353577049822, 0.33689370624999193),
+    BC2Copula(2, 0.7,0.3),
+    BC2Copula(2, 1.0, 0.0),
+    BC2Copula(2, 1/2,1/2),
+    BC2Copula(2, 0.6, 0.8),
+    BernsteinCopula(ArchimaxCopula(2, Copulas.FrankGenerator(0.8), Copulas.HuslerReissTail(0.6)); m=5),
+    BernsteinCopula(ClaytonCopula(3, 3.3); m=5),
+    BernsteinCopula(GalambosCopula(2, 2.5); m=5),
+    BernsteinCopula(GaussianCopula(2, 0.3); m=5),
+    BernsteinCopula(IndependentCopula(4); m=5),
+    ClaytonCopula(2, -0.7),
+    ClaytonCopula(2, 0.9),
+    ClaytonCopula(2, 0.3),
+    ClaytonCopula(2, 7),
+    ClaytonCopula(3, 7.3),
+    ClaytonCopula(3, -0.36),
+    ClaytonCopula(4, 3.7),
+    ClaytonCopula(4, -0.22),
+    ClaytonCopula(4,7.),
+    Copulas.SubsetCopula(RafteryCopula(3, 0.5), (2,1)),
+    CuadrasAugeCopula(2, 0.0),
+    CuadrasAugeCopula(2, 0.1),
+    CuadrasAugeCopula(2, 0.3437537135972244),
+    CuadrasAugeCopula(2, 0.7103550345192344),
+    CuadrasAugeCopula(2, 0.8),
+    CuadrasAugeCopula(2, 1.0),
+    CuadrasAugeCopula(2, 0.2),
+    FGMCopula(2, 0.0),
+    FGMCopula(2, 0.4),
+    FGMCopula(2,1),
+    FGMCopula(3, [0.3,0.3,0.3,0.3]),
+    FGMCopula(3,[0.1,0.2,0.3,0.4]),
+    FrankCopula(2,-5),
+    FrankCopula(2,0.5),
+    FrankCopula(2,1-log(0.9)),
+    FrankCopula(2,1.0),
+    FrankCopula(3,1-log(0.1)),
+    FrankCopula(3,1.0),
+    FrankCopula(3,12),
+    FrankCopula(4,1-log(0.3)),
+    FrankCopula(4,1.0),
+    FrankCopula(4,150),
+    FrankCopula(4,30),
+    FrankCopula(4,37),
+    GalambosCopula(2, 0.3),
+    GalambosCopula(2, 1+4*0.5),
+    GalambosCopula(2, 120),
+    GalambosCopula(2, 20),
+    GalambosCopula(2, 210),
+    GalambosCopula(2, 4.3),
+    GalambosCopula(2, 8),
+    GalambosCopula(2, 80),
+    GalambosCopula(2, 0.7),
+    GaussianCopula([1 0.5; 0.5 1]),
+    GaussianCopula([1 0.7; 0.7 1]),
+    GumbelBarnettCopula(2,1.0),
+    GumbelBarnettCopula(2,0.7),
+    GumbelBarnettCopula(3,0.1),
+    GumbelBarnettCopula(3,0.35),
+    GumbelBarnettCopula(3,0.2*0.38),
+    GumbelBarnettCopula(4,0.2),
+    GumbelCopula(2, 1.2),
+    GumbelCopula(2,1-log(0.9)),
+    GumbelCopula(2,8),
+    GumbelCopula(3,1-log(0.2)),
+    GumbelCopula(4,1-log(0.3)),
+    GumbelCopula(4,100),
+    GumbelCopula(4,20),
+    GumbelCopula(4,7),
+    HuslerReissCopula(2, 0.1),
+    HuslerReissCopula(2, 0.256693308150987),
+    HuslerReissCopula(2, 1.6287031392529938),
+    HuslerReissCopula(2, 3.5),
+    HuslerReissCopula(2, 5.319851350643586),
+    IndependentCopula(2),
+    IndependentCopula(3),
+    InvGaussianCopula(2,-log(0.9)),
+    InvGaussianCopula(2,1.0),
+    InvGaussianCopula(2,0.2),
+    InvGaussianCopula(3,-log(0.6)),
+    InvGaussianCopula(3,0.4),
+    InvGaussianCopula(4,-log(0.1)),
+    InvGaussianCopula(4,0.05),
+    InvGaussianCopula(4,1.0),
+    JoeCopula(2,1-log(0.5)),
+    JoeCopula(2,3),
+    JoeCopula(2,Inf),
+    JoeCopula(3,1-log(0.3)),
+    JoeCopula(3,7),
+    JoeCopula(4,1-log(0.1)),
+    LogCopula(2, 1.5),
+    LogCopula(2, 1+9*0.4),
+    LogCopula(2, 5.5),
+    MCopula(2),
+    MCopula(4),
+    MixedCopula(2, 0.0),
+    MixedCopula(2, 0.2),
+    MixedCopula(2, 0.5),
+    MixedCopula(2, 1.0),
+    MOCopula(2, 0.1,0.2,0.3),
+    MOCopula(2, 0.5, 0.5, 0.5),
+    MOCopula(2, 0.5960710257852946, 0.3313524247810329, 0.09653466861970061),
+    MOCopula(2, 1.0, 1.0, 1.0),
+    MOCopula(2, 0.1, 0.5, 0.9),
+    PlackettCopula(0.5),
+    PlackettCopula(0.8),
+    PlackettCopula(2.0),
+    RafteryCopula(2, 0.2),
+    RafteryCopula(3, 0.5),
+    SurvivalCopula(ClaytonCopula(2,-0.7),(1,2)),
+    SurvivalCopula(RafteryCopula(2, 0.2), (2,1)),
+    TCopula(2, [1 0.7; 0.7 1]),
+    TCopula(20,[1 -0.5; -0.5 1]),
+    TCopula(4, [1 0.5; 0.5 1]),
+    tEVCopula(2, 10.0, 1.0),
+    tEVCopula(2, 2.0, 0.5),
+    tEVCopula(2, 3.0, 0.0),
+    tEVCopula(2, 4.0, 0.5),
+    tEVCopula(2, 4+6*0.5, -0.9+1.9*0.3),
+    tEVCopula(2, 5.0, -0.5),
+    tEVCopula(2, 5.466564460573727, -0.6566645244416698),
+    WCopula(2),
+    ]
+
+# These few ones are forced to be random, but we control their rng like that to have reproducibility: 
+Random.seed!(rng, 123)
+append!(Bestiary, [
+    ArchimedeanCopula(2, EmpiricalGenerator(randn(rng, 4, 150))),
+    ArchimedeanCopula(3, EmpiricalGenerator(randn(rng, 3, 200))),
+    BernsteinCopula(randn(rng, 2,100), pseudo_values=false),
+    BetaCopula(randn(rng, 2,50)),
+    BetaCopula(randn(rng, 3,50)),
+    CheckerboardCopula(randn(rng, 2,50); pseudo_values=false),
+    CheckerboardCopula(randn(rng, 3,50); pseudo_values=false),
+    CheckerboardCopula(randn(rng, 4,50); pseudo_values=false),
+    EmpiricalCopula(randn(2,50),pseudo_values=false),
+    EmpiricalCopula(randn(2,50),pseudo_values=false),
+    EmpiricalEVCopula(randn(rng, 2,50); method=:cfg, pseudo_values=false),
+    EmpiricalEVCopula(randn(rng, 2,50); method=:ols, pseudo_values=false),
+    EmpiricalEVCopula(randn(rng, 2,50); method=:pickands, pseudo_values=false),
+])
+
+macro testif(cond, args...)
+    # --- Minimal, readable helper to conditionally run/skip whole testsets ---
+    # Usage:
+    #   @testif condition "Name" begin ... end
+    #   @testif condition verbose=true "Name" begin ... end
+    nargs = length(args)
+    nargs >= 2 || error("Usage: @testif condition [options...] \"Name\" begin ... end")
+    name  = args[end-1]
+    block = args[end]
+    opts  = nargs > 2 ? args[1:end-2] : ()
+    return :(if $(esc(cond))
+        Test.@testset $(opts...) $(name) begin
+            $(esc(block))
+        end
+    else
+        Test.@testset $(opts...) $(name) begin
+            Test.@test_skip "skipped by @testif"
+        end
+    end)
+end
+
+can_pdf(C::Copulas.Copula) = applicable(Distributions._logpdf, C, ones(length(C),2)./2) 
+can_pdf(C::EmpiricalCopula) = false
+can_pdf(C::ArchimedeanCopula) = length(C) > Copulas.max_monotony(C.G)
+
+check_rosenblatt(C::Copulas.Copula) = true
+check_rosenblatt(C::ArchimedeanCopula) = length(C) > Copulas.max_monotony(C.G)
+check_rosenblatt(C::FrankCopula) = C.G.θ < 100
+check_rosenblatt(C::GumbelCopula) = C.G.θ < 20
+check_rosenblatt(C::MCopula{4}) = false
+check_rosenblatt(C::EmpiricalCopula) = false
+check_rosenblatt(C::BC2Copula) = false
+
+check_corkendall(C::Copulas.Copula) = true
+check_corkendall(C::FrankCopula) = C.G.θ < 100
+check_corkendall(C::GumbelCopula) = C.G.θ < 100
+check_corkendall(C::MCopula) = false
+check_corkendall(C::WCopula) = false
+check_corkendall(C::EmpiricalCopula) = false
+check_corkendall(C::BC2Copula) = false
+check_corkendall(C::CuadrasAugeCopula) = false
+check_corkendall(C::MOCopula) = false
+check_corkendall(C::Copulas.ExtremeValueCopula{2, <:Copulas.EmpiricalEVTail}) = false
+
+is_archimedean_with_generator(C::Copulas.Copula) = false
+is_archimedean_with_generator(C::ArchimedeanCopula) = true 
+is_archimedean_with_generator(C::ArchimedeanCopula{d, Copulas.WilliamsonGenerator{<:Distributions.DiscreteUnivariateDistribution, D}}) where {d,D} = false
+
+can_integrate_pdf(C::Copulas.Copula) = can_pdf(C)
+can_integrate_pdf(C::FrankCopula) = C.G.θ < 100
+can_integrate_pdf(C::FGMCopula) = length(C) != 3
+can_integrate_pdf(C::MCopula) = false
+can_integrate_pdf(C::WCopula) = false
+can_integrate_pdf(C::MOCopula) = false
+can_integrate_pdf(C::CuadrasAugeCopula) = false
+can_integrate_pdf(C::RafteryCopula) = false
+can_integrate_pdf(C::EmpiricalCopula) = false
+can_integrate_pdf(C::BC2Copula) = false
+can_integrate_pdf(C::Copulas.ExtremeValueCopula{2, <:Copulas.EmpiricalEVTail}) = false
+can_integrate_pdf(C::CheckerboardCopula) = false
+
+can_ad(C::Copulas.Copula) = can_pdf(C)
+can_ad(C::FrankCopula) = C.G.θ < 100
+can_ad(C::MCopula) = false
+can_ad(C::WCopula) = false
+can_ad(C::tEVCopula) = false
+can_ad(C::TCopula) = false
+can_ad(C::CuadrasAugeCopula) = false
+can_ad(C::MOCopula) = false
+
+is_bivariate(C::Copulas.Copula) = (length(C) == 2)
+has_subsetdims(C::Copulas.Copula) = !is_bivariate(C)
+
+check_cdf_rand(C::Copulas.Copula) = true
+check_cdf_rand(C::BC2Copula) = false
+check_cdf_rand(C::MOCopula) = false
+check_cdf_rand(C::CuadrasAugeCopula) = false
+
+dep_coherency_enabled(C::Copulas.Copula) = true
+dep_coherency_enabled(C::MOCopula) = false
+dep_coherency_enabled(C::Copulas.ExtremeValueCopula{2, <:Copulas.EmpiricalEVTail}) = false
+
+check_biv_conditioning(C::Copulas.Copula) = is_bivariate(C) && can_ad(C)
+check_biv_conditioning(C::CheckerboardCopula) = false
+
+check_highdim_conditioning(C::Copulas.Copula) = (length(C) ∈ (3,4)) && can_ad(C)
+check_highdim_conditioning(C::CheckerboardCopula) = false
+
+has_uniform_margins(C::Copulas.Copula) = true
+has_uniform_margins(C::EmpiricalCopula) = false
+
+is_archimedean(C::Copulas.Copula) = false
+is_archimedean(C::ArchimedeanCopula) = true
+
+is_extremevalue(C::Copulas.Copula) = false
+is_extremevalue(C::Copulas.ExtremeValueCopula) = true
+
+is_archimax(C::Copulas.Copula) = false
+is_archimax(C::Copulas.ArchimaxCopula) = true
+
+can_be_fitted(C::CT, d) where CT = length(Copulas._available_fitting_methods(CT, d)) > 0
+
+has_parameters(C::Copulas.Copula) = true
+has_parameters(C::Union{IndependentCopula, MCopula, WCopula}) = false
+
+has_unbounded_params(C::CT, d) where CT = has_parameters(C) && 
+    (:mle ∈ Copulas._available_fitting_methods(CT, d)) && 
+    (length(Distributions.params(C)) > 0)
+has_unbounded_params(C::EmpiricalEVCopula, d) = false
+has_unbounded_params(C::FGMCopula, d) = d == 2
+
+unbounding_is_a_bijection(C::Copulas.Copula) = true
+unbounding_is_a_bijection(C::FGMCopula) = length(C)==2
+
+function generator_specialization(gen::TG) where TG<:Copulas.Generator
+    ϕ     = which(Copulas.ϕ,      (TG, Float64))      != which(Copulas.ϕ,      (Copulas.FrailtyGenerator, Float64))
+    ϕ1    = which(Copulas.ϕ⁽¹⁾,   (TG, Float64))      != which(Copulas.ϕ⁽¹⁾,   (Copulas.Generator, Float64))
+    ϕk    = which(Copulas.ϕ⁽ᵏ⁾,   (TG, Int, Float64)) != which(Copulas.ϕ⁽ᵏ⁾,   (Copulas.Generator, Int, Float64))
+    ϕinv  = which(Copulas.ϕ⁻¹,    (TG, Float64))      != which(Copulas.ϕ⁻¹,    (Copulas.Generator, Float64))
+    ϕinv1 = which(Copulas.ϕ⁻¹⁽¹⁾, (TG, Float64))      != which(Copulas.ϕ⁻¹⁽¹⁾, (Copulas.Generator, Float64))
+    ϕkinv = which(Copulas.ϕ⁽ᵏ⁾⁻¹, (TG, Int, Float64)) != which(Copulas.ϕ⁽ᵏ⁾⁻¹, (Copulas.Generator, Int, Float64))
+    τinv = applicable(Copulas.τ, gen) && applicable(Copulas.τ⁻¹, TG, 1.0)
+    ρinv = applicable(Copulas.ρ, gen) && applicable(Copulas.ρ⁻¹, TG, 1.0)
+    return (; ϕ, ϕ1, ϕk, ϕinv, ϕinv1, ϕkinv, τinv, ρinv)
+end
+
+function tail_specialization(tail::TT) where TT<:Copulas.Tail
+    dA =        which(Copulas.dA,        (TT, Float64))                 != which(Copulas.dA,        (Copulas.Tail2, Float64))
+    d²A =       which(Copulas.d²A,       (TT, Float64))                 != which(Copulas.d²A,       (Copulas.Tail2, Float64))
+    _A_dA_d²A = which(Copulas._A_dA_d²A, (TT, Float64))                 != which(Copulas._A_dA_d²A, (Copulas.Tail2, Float64))
+    ℓ =         which(Copulas.ℓ,         (TT, Tuple{Float64, Float64})) != which(Copulas.ℓ,         (Copulas.Tail2, Tuple{Float64, Float64}))
+    return (; dA, d²A, _A_dA_d²A, ℓ)
+end
+
+# A few technical helpers. 
+
+function _integrate_pdf_rect(rng, C::Copulas.Copula{d}, a, b, N) where d
+    ba = b .- a
+    logvol = log(prod(ba))
+    logS  = -Inf
+    logS2 = -Inf
+    u = zeros(d)
+    x = similar(a)
+    @inbounds for _ in 1:N
+        rand!(rng, u)
+        x .=  a .+ ba .* u
+        lp = logpdf(C, x)
+        if isfinite(lp)
+            log_fx = lp + logvol
+            logS   = LogExpFunctions.logaddexp(logS,  log_fx)
+            logS2  = LogExpFunctions.logaddexp(logS2, 2 * log_fx)
+        end
+    end
+    μ  = exp(logS  - log(N))
+    m2 = exp(logS2 - log(N))
+    r  = max(m2 - μ^2, 0.0) / N
+    return μ, r, :mc_pdf
+end
+
+# You can filter the bestiary here if you want: 
+Bestiary = filter(GenericTestFilter, Bestiary)
+
+# Launch the main computation: 
+@testset for C in unique(Bestiary) 
+
+    @info "Testing $C..."
+    Random.seed!(rng,123)
+    CT = typeof(C)
+    d = length(C)
+    
+    Z = SklarDist(C, ntuple(_ -> Normal(), d))
+    spl1 = rand(rng, C)
+    spl10 = rand(rng, C, 10)
+    spl1000 = rand(rng, C, 1000)
+
+    @testset "Basics" begin 
+        @testset "Shape and support" begin 
+            @test length(spl1)==d
+            @test size(spl10) == (d,10)
+            @test all(0 .<= spl10 .<= 1)
+            @test all(0 .<= spl1000 .<= 1)
+        end
+
+        @testset "CDF boundary and measure" begin 
+            @test iszero(cdf(C,zeros(d)))
+            @test isone(cdf(C,ones(d)))
+            @test 0 <= cdf(C,rand(rng,d)) <= 1
+            @test cdf(Z,zeros(d)) >= 0
+            @test Copulas.measure(C, zeros(d),    ones(d)) ≈ 1
+            @test Copulas.measure(C, ones(d)*0.2, ones(d)*0.4) >= 0
+        end
+
+        @testif has_subsetdims(C) "Subsetdims" begin
+            sC = Copulas.subsetdims(C,(2,1))
+            @test all(0 .<= cdf(sC, spl10[1:2,:]) .<= 1)
+        end
+
+        # Margins uniformity
+        @testif has_uniform_margins(C) "Margins uniformity" begin
+            for i in 1:d
+                for val in [0, 1, 0.5, rand(rng,5)...]
+                    u = ones(d)
+                    u[i] = val
+
+                    # Si es TCopula, usar más muestras para reducir el error MC
+                    if C isa TCopula
+                        @test cdf(C, u; m = 10_000) ≈ val atol=1e-3
+                    else
+                        @test cdf(C, u) ≈ val atol=1e-5
+                    end
+                end
+
+                # Grounded property
+                u = rand(rng, d)
+                u[i] = 0
+                @test iszero(cdf(C, u))
+
+                # Nota: KS test aleatorio desactivado porque a veces da falsos negativos
+                # @test pvalue(ApproximateOneSampleKSTest(spl1000[i,:], Uniform())) > 0.005
+            end
+        end
+
+
+        @testif can_check_pdf_positivity(C) "PDF positivity" begin
+            r10 = pdf(C, spl10)
+            @test pdf(C, zeros(d) .+ 1e-5) >= 0
+            @test pdf(C, ones(d)/2)      >= 0
+            @test pdf(C, ones(d) .- 1e-5) >= 0
+            @test (all(r10 .>= 0) && all(isfinite.(r10)))
+        end 
+
+        # Generic sampler vs CDF sanity: P(U ≤ u) from samples should match cdf(C, u)
+        @testif check_cdf_rand(C) "Empirical lower-orthant vs CDF" begin
+            N = size(spl1000, 2)
+            u = 0.8 .+ 0.2 .* rand(rng, d)
+            p_th = cdf(C, u)
+            p_hat = mean(all(spl1000 .<= u, dims=1))
+            se = sqrt(max(p_th * (1 - p_th) / N, 0.0))
+            @test abs(p_hat - p_th) ≤ max(5*se, 2e-3)
+        end
+
+
+        # This test takes more than 5 hours to run 
+        # This is clarly unacceptable, but moreover we dont know which copula takes the most time 
+        # sadly ;)
+        
+        # @testif dep_coherency_enabled(C) "Dependence metrics coherency" begin
+        #     # Empirical vs theoretical for available metrics, mirroring Kendall’s pattern
+        #     metrics = (
+        #         ("tau", Copulas.τ, StatsBase.corkendall, 0.10, -1, 1), 
+        #         ("rho", Copulas.ρ, StatsBase.corspearman, 0.10, -1 , 1), 
+        #         ("beta", Copulas.β, Copulas.corblomqvist, 0.10, -1 , 1), 
+        #         ("gamma", Copulas.γ, Copulas.corgini, 0.15, -1 , 1), 
+        #         ("iota", Copulas.ι, Copulas.corentropy, 0.15, -Inf , 0)
+        #     )
+        #     for (name, f, corf, tol, lb, ub) in metrics
+        #         @testset "$name" begin
+        #             thf = f(C)
+        #             thcorf = corf(C)
+        #             empf = f(spl1000)
+                    
+        #             @test isapprox(empf, thf; atol=tol)
+        #             @test lb ≤ thf ≤ ub
+        #             @test lb ≤ empf ≤ ub
+        #             @test all(lb .≤ thcorf .≤ ub)
+
+        #             if which(f, (CT,)) !=  which(f, (Copulas.Copula{d},))
+        #                 thf_gen  = @invoke f(C::Copulas.Copula{d})
+        #                 # Allow tiny numerical discrepancies
+        #                 @test isapprox(thf, thf_gen; atol= (C isa GaussianCopula ? 0.1 : 0.001))
+        #             end
+        #             if d == 2
+        #                 @test isapprox(thf, thcorf[1,2]; atol=0.1)
+        #             else
+        #                 @test all(lb .<= thcorf .<= ub)
+        #             end
+        #             if check_rosenblatt(C)
+        #                 U = rosenblatt(C, spl1000)
+        #                 empfu = f(U)
+        #                 empcorfu = corf(U')
+        #                 @test isapprox(empfu, 0.0; atol=tol+0.05)
+        #                 for i in 1:(d - 1)
+        #                     for j in (i + 1):d
+        #                         @test empcorfu[i,j] ≈ 0.0 atol = 0.15
+        #                     end
+        #                 end
+        #             end
+        #         end
+        #     end
+
+        @testif dep_coherency_enabled(C) "Corkendall coeherency" begin
+            K = corkendall(spl1000')
+            Kth = corkendall(C)
+            @test all(-1 .<= Kth .<= 1)
+            @test all(isapprox.(Kth, K; atol=0.2))
+        end
+    end
+
+    @testif can_integrate_pdf(C) "Testing pdf integration" begin
+        # 1) ∫_{[0,1]^d} pdf = 1  (hcubature if d≤3; si no, MC)
+        v, r, _ = _integrate_pdf_rect(rng, C, zeros(d), ones(d), 1_500)
+        @test isapprox(v, 1; atol=max(5*sqrt(r), 1e-3))
+
+        # 2) ∫_{[0,0.5]^d} pdf = C(0.5,…,0.5)
+        b = ones(d)/2
+        v2, r2, _ = _integrate_pdf_rect(rng, C, zeros(d), b, 1_500)
+        @test isapprox(v2, cdf(C, b); atol=max(10*sqrt(r2), 1e-3))
+
+        # 3) random rectangle, compare with measure (cdf based)
+        a = rand(rng, d)
+        b = a .+ rand(rng, d) .* (1 .- a)
+        v3, r3, _ = _integrate_pdf_rect(rng, C, a, b, 1_500)
+        @test (isapprox(v3, Copulas.measure(C, a, b); atol=max(20*sqrt(r3), 1e-3)) || max(v3, Copulas.measure(C, a, b)) < eps(Float64)) # wide tolerence, should pass. 
+    end
+
+    @testif check_rosenblatt(C) "rosenblatt ∘ inverse_rosenblatt = Id" begin
+        @test spl10 ≈ inverse_rosenblatt(C, rosenblatt(C, spl10)) atol=1e-2
+    end
+
+    @testif check_corkendall(C) "corkendall ∘ rosenblatt = I" begin
+        τmat = corkendall(rosenblatt(C, spl1000)')
+        for i in 1:(d - 1)
+            for j in (i + 1):d
+                @test τmat[i,j] ≈ 0.0 atol = 0.15
+            end
+        end
+    end
+
+    @testset "Conditionning" begin
+        # Conditioning tests (p = 1), validate against AD ratio and compare fast-paths to fallback
+        # Always run basic sanity checks for bivariate conditionals; AD checks are gated below
+        @testif is_bivariate(C) "(2 | 1): Basics & Specialization" begin
+            us = (0.2, 0.5, 0.8)
+            m_fast = which(Copulas.DistortionFromCop, (CT,                NTuple{1,Int}, NTuple{1,Float64}, Int))
+            m_gen  = which(Copulas.DistortionFromCop, (Copulas.Copula{2}, NTuple{1,Int}, NTuple{1,Float64}, Int))
+            has_spec = m_fast != m_gen
+            for j in 1:2
+                i = 3-j
+                for v in (0.3, 0.7)
+                    Dd = Copulas.condition(C, j, v)
+                    if !(C isa EmpiricalCopula)
+                        @test all(0 .≤ rand(rng, Dd, 2) .≤ 1) # to ensure the conditional distribution can be sampled. 
+                    end
+                    vals = cdf.(Ref(Dd), us)
+                    @test all(0.0 .<= vals .<= 1.0)
+                    @test all(diff(collect(vals)) .>= -1e-10)
+                    if check_biv_conditioning(C) && has_spec
+                        Dgen  = @invoke Copulas.DistortionFromCop(C::Copulas.Copula{d}, (j,), (v,), i)
+                        vals_gen  = cdf.(Ref(Dgen),  us)
+                        for (vf, vg) in zip(vals, vals_gen)
+                            @test isapprox(vf, vg, atol=1e-3, rtol=1e-3)
+                        end
+                    elseif CT <: Copulas.MCopula
+                        @test all(vals .≈ min.(collect(us) ./ v, 1))
+                    elseif CT <: Copulas.WCopula
+                        @test all(vals .≈ max.(collect(us) .+ v .- 1, 0) ./ v)
+                    end
+                end
+            end
+        end
+        @testif check_highdim_conditioning(C) "(d|d-2): Check conditional copula vs AD" begin
+            js = tuple(collect(3:d)...)
+            ujs = tuple(collect(0.25 + 0.5*rand(rng) for _ in js)...)  # interior values
+            CC = condition(C, js, ujs)
+            if !(C isa EmpiricalCopula)
+                @test all(0 .≤ rand(rng, CC, 2) .≤ 1) # to ensure the conditional distribution can be sampled. 
+            end
+            pts = [[0.2,0.3], [0.5,0.5], [0.8,0.6]]
+            vals = cdf.(CC.C, pts) # only the conditional copula. 
+            m_fast = which(Copulas.ConditionalCopula, (CT,                NTuple{d-2, Int}, NTuple{d-2, Float64}))
+            m_gen  = which(Copulas.ConditionalCopula, (Copulas.Copula{d}, NTuple{d-2, Int}, NTuple{d-2, Float64}))
+            if m_fast != m_gen
+                CC_gen = @invoke Copulas.ConditionalCopula(C::Copulas.Copula{d}, js, ujs)
+                for (v, p) in zip(vals,pts)
+                    @test v ≈ cdf(CC_gen, p) atol=1e-8 rtol=1e-8
+                end
+            end
+        end
+    end
+    
+    @testif is_archimedean_with_generator(C) "ArchimedeanCopula specific tests" begin 
+
+        GT = typeof(C.G)
+        spe = generator_specialization(C.G)
+        mm = Copulas.max_monotony(C.G)
+        
+        @testif spe.ϕinv "Check ϕ ∘ ϕ⁻¹ == Id over [0,1]" begin
+            for x in 0:0.1:1
+                @test Copulas.ϕ(C.G,Copulas.ϕ⁻¹(C.G,x)) ≈ x atol=1e-10
+            end
+        end
+
+        @testif spe.ϕ1 "Check d(ϕ) == ϕ⁽¹⁾" begin 
+            @test ForwardDiff.derivative(x -> Copulas.ϕ(C.G, x), 0.1) ≈ Copulas.ϕ⁽¹⁾(C.G, 0.1)
+        end
+
+        @testif spe.ϕk "Check d(ϕ) == ϕ⁽ᵏ⁾(k=1)" begin
+            @test ForwardDiff.derivative(x -> Copulas.ϕ(C.G, x), 0.1) ≈ Copulas.ϕ⁽ᵏ⁾(C.G, 1, 0.1)
+        end
+
+        @testif (spe.ϕ1 || spe.ϕk) "Check ϕ⁽¹⁾ == ϕ⁽ᵏ⁾(k=1)" begin
+            @test Copulas.ϕ⁽¹⁾(C.G, 0.1) ≈ Copulas.ϕ⁽ᵏ⁾(C.G, 1, 0.1)
+        end
+        @testif (spe.ϕ1 || spe.ϕk) "Check d(ϕ⁽¹⁾) == ϕ⁽ᵏ⁾(k=2)" begin
+            @test ForwardDiff.derivative(x -> Copulas.ϕ⁽¹⁾(C.G, x), 0.1) ≈ Copulas.ϕ⁽ᵏ⁾(C.G, 2, 0.1)
+        end
+
+        @testif spe.ϕinv1 "Check d(ϕ⁻¹) == ϕ⁻¹⁽¹⁾" begin
+            @test ForwardDiff.derivative(x -> Copulas.ϕ⁻¹(C.G, x), 0.5) ≈ Copulas.ϕ⁻¹⁽¹⁾(C.G, 0.5)
+        end
+
+        @testif spe.ϕkinv "Check ϕ⁽ᵏ⁾⁻¹ ∘ ϕ⁽ᵏ⁾ == Id for k in 1:d-2" begin
+            for k in 1:d-2
+                @test Copulas.ϕ⁽ᵏ⁾⁻¹(C.G,k, Copulas.ϕ⁽ᵏ⁾(C.G, k, 0.1)) ≈ 0.1
+            end
+        end
+
+        # For generators that are only d-monotonous, this does not need to be true. 
+        @testif (spe.ϕkinv && (mm > d)) "Check ϕ⁽ᵏ⁾⁻¹ ∘ ϕ⁽ᵏ⁾ == Id for k=d-1" begin 
+            @test Copulas.ϕ⁽ᵏ⁾⁻¹(C.G,d-1, Copulas.ϕ⁽ᵏ⁾(C.G, d-1, 0.1)) ≈ 0.1
+        end
+
+        @testif spe.τinv "Check τ ∘ τ⁻¹ == Id" begin
+            tau = Copulas.τ(C)
+            @test Copulas.τ(GT(Copulas.τ⁻¹(CT,tau))) ≈ tau
+        end
+        
+        @testif spe.ρinv "Check ρ ∘ ρ⁻¹ == Id" begin
+            rho = Copulas.ρ(C)
+            @test -1 <= rho <= 1
+            @test Copulas.ρ(GT(Copulas.ρ⁻¹(CT,rho))) ≈ rho
+        end
+
+        if C.G isa Copulas.FrailtyGenerator
+            F = frailty(C.G)
+            @testif (spe.ϕ && applicable(mgf, F, -1.0)) "Check frailty matches ϕ" begin
+                for t in 0:0.1:2
+                    @test ϕ(C.G, t) == mgf(F, -t)
+                end
+            end
+        end
+
+        @testif !(C.G isa WilliamsonGenerator{<:Dirac, D} where D) "Kendall-Radial coherency test" begin
+            # On radial-level: reuse the same radial sample for both checks
+            R1 = dropdims(sum(Copulas.ϕ⁻¹.(C.G,spl1000),dims=1),dims=1)
+            R2 = rand(rng,Copulas.𝒲₋₁(C.G, d),1000)
+            @test pvalue(ApproximateTwoSampleKSTest(R1,R2)) > 0.005
+
+            # On kendall-level: map ϕ over the same radial sample
+            U1 = Distributions.cdf(C, spl1000)
+            U2 = Copulas.ϕ.(Ref(C.G), R2)
+            @test pvalue(ApproximateTwoSampleKSTest(U1, U2)) > 0.005
+        end
+    end
+
+    # Extreme value copula-specific tests (bivariate)
+    @testif (is_extremevalue(C) && is_bivariate(C)) "ExtremeValueCopula specific tests" begin
+        spe = tail_specialization(C.tail)
+
+        @testset "A function basics" begin
+            @test Copulas.A(C.tail, 0.0) ≈ 1
+            @test Copulas.A(C.tail, 1.0) ≈ 1
+            t = rand(rng)
+            A_value = Copulas.A(C.tail, t)
+            @test 0.0 <= A_value <= 1.0
+            @test isapprox(A_value, max(t, 1-t); atol=1e-6) || A_value >= max(t, 1-t)
+            @test A_value <= 1.0
+        end
+
+        @testif (spe.dA || spe.d²A || spe._A_dA_d²A) "Testing derivatives of A" begin
+            # FD-based checks only when available
+            @testif !(CT<:tEVCopula) "FD derivatives availability" begin
+                for t in (0.05, 0.5, 0.95)
+                    @test isapprox(Copulas.dA(C.tail, t), ForwardDiff.derivative(x -> Copulas.A(C.tail, x), t); atol=1e-6)
+                    @test isapprox(Copulas.d²A(C.tail, t), ForwardDiff.derivative(x -> Copulas.dA(C.tail, x), t); atol=1e-6)
+                end
+            end
+            # Triplet consistency always
+            for t in (0.05, 0.5, 0.95)
+                a, da, d2a = Copulas._A_dA_d²A(C.tail, t)
+                @test isapprox(a, Copulas.A(C.tail, t); atol=1e-8)
+                @test isapprox(da, Copulas.dA(C.tail, t); atol=1e-8)
+                @test isapprox(d2a, Copulas.d²A(C.tail, t); atol=1e-8)
+            end
+        end
+
+        @testif (spe.dA || spe.d²A || spe._A_dA_d²A || spe.ℓ) "Testing ℓ and cdf for Extreme Value Copula" begin 
+            u, v = rand(rng), rand(rng)
+            x, y = -log(u), -log(v)
+            s = y / (x + y)
+            expected_ℓ = Copulas.A(C.tail, s) * (x + y)
+            @test isapprox(Copulas.ℓ(C.tail, (x, y)), expected_ℓ; atol=0.1)
+            expected_cdf = exp(-expected_ℓ)
+            @test isapprox(cdf(C, [u, v]), expected_cdf; atol=0.1)
+
+            @testif !(CT<:tEVCopula) "pdf via FD matches analytic" begin
+                u, v = rand(rng), rand(rng)
+                num_pdf = ForwardDiff.derivative(u_ -> ForwardDiff.derivative(v_ -> cdf(C, [u_, v_]), v), u)
+                ana_pdf = pdf(C, [u, v])
+                @test isapprox(ana_pdf, num_pdf; atol=0.1)
+            end
+        end
+    end
+
+    # Archimax specific tests
+    @testif is_archimax(C) "ArchimaxCopula specific tests" begin
+
+            for (u1,u2) in ((0.2,0.3), (0.7,0.6), (0.9,0.4))
+
+                # truth: 
+                c  = cdf(C, [u1,u2])
+                lp = logpdf(C, [u1, u2])
+                p  = pdf(C, [u1,u2])
+
+                # mockups: 
+                c_mock = begin 
+                    (u1≤0 || u2≤0)  && return 0.0
+                    (u1≥1 && u2≥1)  && return 1.0
+                    x = Copulas.ϕ⁻¹(C.gen, u1)
+                    y = Copulas.ϕ⁻¹(C.gen, u2)
+                    S = x + y
+                    S == 0 && return 1.0
+                    t = y / S
+                    Copulas.ϕ(C.gen, S * Copulas.A(C.tail, t))
+                end
+                p_mock = max(ForwardDiff.hessian(Base.Fix1(cdf, C), [u1, u2])[1,2], 0.0)
+
+                @test isapprox(c, c_mock; rtol=1e-12, atol=1e-12)
+                @test isfinite(lp)
+                @test exp(lp) ≈ p
+                @test isapprox(p, p_mock; rtol=1e-6, atol=1e-8)
+
+            end
+
+    end
+
+    @testif can_be_fitted(C, d) "Fitting interface"  begin
+        @testif has_unbounded_params(C, d) "Unbouding and rebounding params" begin
+            # First on the _example copula. 
+            θ₀ = Distributions.params(Copulas._example(CT, d))
+            θ₁ = Copulas._rebound_params(CT, d, Copulas._unbound_params(CT, d, θ₀))
+            @testif unbounding_is_a_bijection(C) "bijective unbounding" begin 
+                @test all(k->getfield(θ₀,k) ≈ getfield(θ₁,k), keys(θ₀))
+            end
+            @test Copulas._unbound_params(CT, d, Distributions.params(CT(d, θ₀...))) == Copulas._unbound_params(CT, d, θ₀)
+
+            # Then on the copula we have at hand:
+            θ₀ = Distributions.params(C)
+            θ₁ = Copulas._rebound_params(CT, d, Copulas._unbound_params(CT, d, θ₀))
+            @testif unbounding_is_a_bijection(C) "bijective unbounding" begin 
+                @test all(k->getfield(θ₀,k) ≈ getfield(θ₁,k), keys(θ₀))
+            end
+            @test Copulas._unbound_params(CT, d, Distributions.params(CT(d, θ₀...))) == Copulas._unbound_params(CT, d, θ₀)
+        end
+
+        methods = Copulas._available_fitting_methods(CT, d)
+        for m in methods
+            if (CT<:GumbelCopula && C.G.θ > 19 && m==:irho) || (CT<:FrankCopula && C.G.θ > 99 && m==:mle) || (CT<:RafteryCopula && d==3 && m==:itau)
+                continue
+            end 
+            @testset "Fitting CT for $(m)" begin
+                r1 = fit(CT, spl10, m)
+                newCT = typeof(r1)
+            end
+        end
+    end
 end