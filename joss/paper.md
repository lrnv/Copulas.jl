---
title: 'Copulas.jl: A fully Distributions.jl-compliant copula package'
tags:
  - julia
  - copula dependence statistics
authors:
  - name: Oskar Laverny
    orcid: 0000-0002-7508-999X
    corresponding: true
    affiliation: 1
  - name: Santiago Jimenez
    orcid: 0000-0002-8198-3656
    affiliation: 2 # must use "" if you have more than one.
affiliations:
 - name: Aix Marseille Univ, Inserm, IRD, SESSTIM, Sciences Economiques & Sociales de la Santé & Traitement de l’Information Médicale, ISSPAM, Marseille, France.
   index: 1
 - name: Federal University of Pernambuco
   index: 2
date: 16 November 2023
bibliography: paper.bib
header-includes:
- |
  ```{=latex}
  \setmonofont[Path=./]{JuliaMono-Regular.ttf}
  ```
---
<!-- LTeX: langage=en -->
# Summary

Copulas are functions that describe dependence structures of random vectors, without describing their univariate marginals. In statistics, the separation is sometimes useful, the quality and/or quantity of available information on these two objects might differ. This separation can be formally stated through Sklar's theorem: 

**Theorem: existence and uniqueness of the copula [@sklar1959fonctions]:** For a given $d$-variate absolutely continuous random vector $\mathbf X$ with marginals $X_1,...X_d$, there exists a unique function $C$, the copula, such that $$F(\mathbf x) = C(F_1(x_1),...,F_d(x_d)),$$ where $F, F_1,...F_d$ are respectively the distributions functions of $\mathbf X, X_1,...X_d$.

Copulas are standard tools in probability and statistics, with a wide range of applications from biostatistics, finance or medicine, to fuzzy logic, global sensitivity and broader analysis. A few standard theoretical references on the matter are @joe1997, @nelsen2006, @joe2014, and @durantePrinciplesCopulaTheory2015.

The Julia package `Copulas.jl` brings most standard copula-related features into native Julia: random number generation, density and distribution function evaluations, fitting, construction of multivariate models through Sklar's theorem, and many more related functionalities. Since copulas can combine arbitrary univariate distributions to form distributions of multivariate random vectors, we fully comply with the [`Distributions.jl`](https://github.com/JuliaStats/Distributions.jl) API [@djl1; @djl2], the Julian standard for implementation of random variables and random vectors. This compliance allows interoperability with other packages based on this API such as, e.g., [`Turing.jl`](https://github.com/TuringLang/Turing.jl) [@turing] and several others. 

# Statement of need

The R package `copula` [@r_copula_citation1; @r_copula_citation2; @r_copula_citation3; @r_copula_citation4] is the gold standard when it comes to sampling, estimating, or simply working around dependence structures. However, in other languages, the available tools are not as developed and/or not as recognized. We bridge the gap in the Julian ecosystem with this Julia-native implementation. Due to the very flexible type system in Julia, our code's expressiveness and tidiness will increase its usability and maintainability in the long-run. Type-stability allows sampling in arbitrary precision without requiring more code, and Julia's multiple dispatch yields most of the below-described applications.

There are competing packages in Julia, such as [`BivariateCopulas.jl`](https://github.com/AnderGray/BivariateCopulas.jl) [@BivariateCopulas] which only deals with a few models in bivariate settings but has very nice graphs, or [`DatagenCopulaBased.jl`](https://github.com/iitis/DatagenCopulaBased.jl) [@DatagenCopulaBased_1; @DatagenCopulaBased_2; @DatagenCopulaBased_3; @DatagenCopulaBased_4], which only provides sampling and does not have exactly the same models as `Copulas.jl`. While not fully covering out both of these package's functionality (mostly because the three projects chose different implementation paths), `Copulas.jl` brings, as a key feature, the compliance with the broader ecosystem. The following table provides a feature comparison between the three: 

|                          | `Copulas.jl` | `DatagenCopulaBased.jl` | `BivariateCopulas.jl` |
|--------------------------|--------------|-------------------------|-----------------------|
| `Distributions.jl`'s API | Yes | No | Yes |
| Fitting                  | Yes | No | No |
| Plotting                 | No | No | Yes |
| Available copulas        |     |     |    |
| - Classic Bivariate      | Yes | Yes | Yes |
| - Classic Multivariate   | Yes | Yes | No |
| - Archimedeans           | All of them | Selected ones | Selected ones |
| - Obscure Bivariate      | Yes | No | No |
| - Archimedean Chains     | No | Yes | No |

Since our primary target is maintainability and readability of the implementation, we have not considered the efficiency and the performance of the code yet. However, a (limited in scope) benchmark on Clayton's `pdf` shows competitive behavior of our implementation w.r.t `DatagenCopulaBased.jl` (but not `BivariateCopulas.jl`). To perform this test we use the [`BenchmarkTools.jl`](https://github.com/JuliaCI/BenchmarkTools.jl) [@BenchmarkTools] package and generate 10^6 samples for Clayton copulas of dimensions 2, 5, 10 with parameter 0.8. The execution times (in seconds) are given below: 

|                              | 2         | 5         | 10        |
|------------------------------|-----------|-----------|-----------|
| `Copulas.Clayton`            | 1.1495578 | 1.3448951 | 1.8044065 |
| `BivariateCopulas.Clayton`   | 0.1331608 |         X |         X |
| `DatagenCopulaBased.Clayton` | 1.9868345 | 2.4276321 | 2.8009263 |

Code for these benchmarks in available in the repository.

# Examples

## `SklarDist`: sampling and fitting examples

The `Distributions.jl`'s API provides a `fit` function. You may use it to simply fit a compound model to some dataset as follows: 

```julia
using Copulas, Distributions, Random

# Define the marginals and the copula, then use Sklar's theorem:
X₁ = Gamma(2,3)
X₂ = Pareto(0.5)
X₃ = Normal(10,0.8)
C = ClaytonCopula(3,0.7)
D = SklarDist(C,(X₁,X₂,X₃))

# Sample as follows: 
x = rand(D,1000)

# You may estimate the model as follows: 
D̂ = fit(SklarDist{ClaytonCopula,Tuple{Gamma,Pareto, Normal}}, x)
```

The API does not fix the fitting procedure, and only loosely specifies it, thus the implemented default might vary on the copula. If you want more control, you may turn to Bayesian estimation using `Turing.jl`:  

```julia
using Turing
@model function model(dataset)
  # Priors
  θ ~ TruncatedNormal(1.0, 1.0, 0, Inf)
  γ ~ TruncatedNormal(1.0, 1.0, 0.25, Inf)
  η ~ Beta(1,1)
  δ ~ Exponential(1)

  # Define the model through Sklar's theorem: 
  X₁ = Gamma(2,θ)
  X₂ = Pareto(γ)
  X₃ = Binomial(10,η)
  C = ClaytonCopula(3,δ)
  D = SklarDist(C,(X₁,X₂,X₃))

  # Add the loglikelihood to the model : 
  Turing.Turing.@addlogprob! loglikelihood(D, dataset)
end
```

## The Archimedean interface

<<<<<<< HEAD
Archimedean copulas form a large class of copulas that has seen a lot of theoretical work. Among others, you may take a look at [@mcneilMultivariateArchimedeanCopulas2009b]. We use [`WilliamsonTransforms.jl`](https://github.com/lrnv/WilliamsonTransforms.jl/)'s implementation of the Williamson $d$-transfrom to sample from any Archimedean copula, including for example the `ClaytonCopula` with negative dependence parameter in any dimension, which is a first to our knowledge.
=======
Archimedean copulas form a large class of copulas that has seen a lot of theoretical work. Among others, you may take a look at [@mcneilMultivariateArchimedeanCopulas2009b]. We use [`WilliamsonTransforms.jl`](https://github.com/lrnv/WilliamsonTransforms.jl/)'s implementation of the Williamson $d$-transform to sample from any archimedean copula, including for example the `ClaytonCopula` with negative dependence parameter in any dimension, which is a first to our knowledge.
>>>>>>> e5f8d792

To construct an Archimedean copula, you first need to reference its generator through the following API: 

```julia
struct MyGenerator{T} <: Copulas.Generator
    θ::T
end
ϕ(G::MyGenerator,t) = exp(-G.θ * t) # can you recognise this one ?
Copulas.max_monotony(G::MyGenerator) = Inf
C = ArchimedeanCopula(4,MyGenerator(1.3)) # 4-dimensional copula
```

The obtained model automatically gets all copula functionalities (pdf, cdf, sampling, dependence measures, etc...). We nevertheless have specific implementation for a (large) list of known generators, and you may implement some other methods if you know closed form formulas for more performance. The use of the (inverse) Williamson d-transform allows the technical boundaries of our Archimedean implementation to *match* the necessary and sufficient conditions for a generator to produce a genuine Archimedean copula.

## Broader ecosystem

The package is starting to get used in several other places of the ecosystem. Among others, we noted: 

- The package [`GlobalSensitivity.jl`](https://github.com/SciML/GlobalSensitivity.jl) exploits `Copulas.jl` to provide Shapley effects implementation, see [this documentation](https://docs.sciml.ai/GlobalSensitivity/stable/tutorials/shapley/). 
- [`EconomicScenarioGenerators.jl`](https://github.com/JuliaActuary/EconomicScenarioGenerators.jl) uses `Copulas.jl`'s dependence structures to construct multivariate financial assets. 

# Acknowledgement

Santiago Jiménez Ramos thanks FACEPE for the full financing of his postgraduate studies.

# References
<|MERGE_RESOLUTION|>--- conflicted
+++ resolved
@@ -1,144 +1,140 @@
----
-title: 'Copulas.jl: A fully Distributions.jl-compliant copula package'
-tags:
-  - julia
-  - copula dependence statistics
-authors:
-  - name: Oskar Laverny
-    orcid: 0000-0002-7508-999X
-    corresponding: true
-    affiliation: 1
-  - name: Santiago Jimenez
-    orcid: 0000-0002-8198-3656
-    affiliation: 2 # must use "" if you have more than one.
-affiliations:
- - name: Aix Marseille Univ, Inserm, IRD, SESSTIM, Sciences Economiques & Sociales de la Santé & Traitement de l’Information Médicale, ISSPAM, Marseille, France.
-   index: 1
- - name: Federal University of Pernambuco
-   index: 2
-date: 16 November 2023
-bibliography: paper.bib
-header-includes:
-- |
-  ```{=latex}
-  \setmonofont[Path=./]{JuliaMono-Regular.ttf}
-  ```
----
-<!-- LTeX: langage=en -->
-# Summary
-
-Copulas are functions that describe dependence structures of random vectors, without describing their univariate marginals. In statistics, the separation is sometimes useful, the quality and/or quantity of available information on these two objects might differ. This separation can be formally stated through Sklar's theorem: 
-
-**Theorem: existence and uniqueness of the copula [@sklar1959fonctions]:** For a given $d$-variate absolutely continuous random vector $\mathbf X$ with marginals $X_1,...X_d$, there exists a unique function $C$, the copula, such that $$F(\mathbf x) = C(F_1(x_1),...,F_d(x_d)),$$ where $F, F_1,...F_d$ are respectively the distributions functions of $\mathbf X, X_1,...X_d$.
-
-Copulas are standard tools in probability and statistics, with a wide range of applications from biostatistics, finance or medicine, to fuzzy logic, global sensitivity and broader analysis. A few standard theoretical references on the matter are @joe1997, @nelsen2006, @joe2014, and @durantePrinciplesCopulaTheory2015.
-
-The Julia package `Copulas.jl` brings most standard copula-related features into native Julia: random number generation, density and distribution function evaluations, fitting, construction of multivariate models through Sklar's theorem, and many more related functionalities. Since copulas can combine arbitrary univariate distributions to form distributions of multivariate random vectors, we fully comply with the [`Distributions.jl`](https://github.com/JuliaStats/Distributions.jl) API [@djl1; @djl2], the Julian standard for implementation of random variables and random vectors. This compliance allows interoperability with other packages based on this API such as, e.g., [`Turing.jl`](https://github.com/TuringLang/Turing.jl) [@turing] and several others. 
-
-# Statement of need
-
-The R package `copula` [@r_copula_citation1; @r_copula_citation2; @r_copula_citation3; @r_copula_citation4] is the gold standard when it comes to sampling, estimating, or simply working around dependence structures. However, in other languages, the available tools are not as developed and/or not as recognized. We bridge the gap in the Julian ecosystem with this Julia-native implementation. Due to the very flexible type system in Julia, our code's expressiveness and tidiness will increase its usability and maintainability in the long-run. Type-stability allows sampling in arbitrary precision without requiring more code, and Julia's multiple dispatch yields most of the below-described applications.
-
-There are competing packages in Julia, such as [`BivariateCopulas.jl`](https://github.com/AnderGray/BivariateCopulas.jl) [@BivariateCopulas] which only deals with a few models in bivariate settings but has very nice graphs, or [`DatagenCopulaBased.jl`](https://github.com/iitis/DatagenCopulaBased.jl) [@DatagenCopulaBased_1; @DatagenCopulaBased_2; @DatagenCopulaBased_3; @DatagenCopulaBased_4], which only provides sampling and does not have exactly the same models as `Copulas.jl`. While not fully covering out both of these package's functionality (mostly because the three projects chose different implementation paths), `Copulas.jl` brings, as a key feature, the compliance with the broader ecosystem. The following table provides a feature comparison between the three: 
-
-|                          | `Copulas.jl` | `DatagenCopulaBased.jl` | `BivariateCopulas.jl` |
-|--------------------------|--------------|-------------------------|-----------------------|
-| `Distributions.jl`'s API | Yes | No | Yes |
-| Fitting                  | Yes | No | No |
-| Plotting                 | No | No | Yes |
-| Available copulas        |     |     |    |
-| - Classic Bivariate      | Yes | Yes | Yes |
-| - Classic Multivariate   | Yes | Yes | No |
-| - Archimedeans           | All of them | Selected ones | Selected ones |
-| - Obscure Bivariate      | Yes | No | No |
-| - Archimedean Chains     | No | Yes | No |
-
-Since our primary target is maintainability and readability of the implementation, we have not considered the efficiency and the performance of the code yet. However, a (limited in scope) benchmark on Clayton's `pdf` shows competitive behavior of our implementation w.r.t `DatagenCopulaBased.jl` (but not `BivariateCopulas.jl`). To perform this test we use the [`BenchmarkTools.jl`](https://github.com/JuliaCI/BenchmarkTools.jl) [@BenchmarkTools] package and generate 10^6 samples for Clayton copulas of dimensions 2, 5, 10 with parameter 0.8. The execution times (in seconds) are given below: 
-
-|                              | 2         | 5         | 10        |
-|------------------------------|-----------|-----------|-----------|
-| `Copulas.Clayton`            | 1.1495578 | 1.3448951 | 1.8044065 |
-| `BivariateCopulas.Clayton`   | 0.1331608 |         X |         X |
-| `DatagenCopulaBased.Clayton` | 1.9868345 | 2.4276321 | 2.8009263 |
-
-Code for these benchmarks in available in the repository.
-
-# Examples
-
-## `SklarDist`: sampling and fitting examples
-
-The `Distributions.jl`'s API provides a `fit` function. You may use it to simply fit a compound model to some dataset as follows: 
-
-```julia
-using Copulas, Distributions, Random
-
-# Define the marginals and the copula, then use Sklar's theorem:
-X₁ = Gamma(2,3)
-X₂ = Pareto(0.5)
-X₃ = Normal(10,0.8)
-C = ClaytonCopula(3,0.7)
-D = SklarDist(C,(X₁,X₂,X₃))
-
-# Sample as follows: 
-x = rand(D,1000)
-
-# You may estimate the model as follows: 
-D̂ = fit(SklarDist{ClaytonCopula,Tuple{Gamma,Pareto, Normal}}, x)
-```
-
-The API does not fix the fitting procedure, and only loosely specifies it, thus the implemented default might vary on the copula. If you want more control, you may turn to Bayesian estimation using `Turing.jl`:  
-
-```julia
-using Turing
-@model function model(dataset)
-  # Priors
-  θ ~ TruncatedNormal(1.0, 1.0, 0, Inf)
-  γ ~ TruncatedNormal(1.0, 1.0, 0.25, Inf)
-  η ~ Beta(1,1)
-  δ ~ Exponential(1)
-
-  # Define the model through Sklar's theorem: 
-  X₁ = Gamma(2,θ)
-  X₂ = Pareto(γ)
-  X₃ = Binomial(10,η)
-  C = ClaytonCopula(3,δ)
-  D = SklarDist(C,(X₁,X₂,X₃))
-
-  # Add the loglikelihood to the model : 
-  Turing.Turing.@addlogprob! loglikelihood(D, dataset)
-end
-```
-
-## The Archimedean interface
-
-<<<<<<< HEAD
-Archimedean copulas form a large class of copulas that has seen a lot of theoretical work. Among others, you may take a look at [@mcneilMultivariateArchimedeanCopulas2009b]. We use [`WilliamsonTransforms.jl`](https://github.com/lrnv/WilliamsonTransforms.jl/)'s implementation of the Williamson $d$-transfrom to sample from any Archimedean copula, including for example the `ClaytonCopula` with negative dependence parameter in any dimension, which is a first to our knowledge.
-=======
-Archimedean copulas form a large class of copulas that has seen a lot of theoretical work. Among others, you may take a look at [@mcneilMultivariateArchimedeanCopulas2009b]. We use [`WilliamsonTransforms.jl`](https://github.com/lrnv/WilliamsonTransforms.jl/)'s implementation of the Williamson $d$-transform to sample from any archimedean copula, including for example the `ClaytonCopula` with negative dependence parameter in any dimension, which is a first to our knowledge.
->>>>>>> e5f8d792
-
-To construct an Archimedean copula, you first need to reference its generator through the following API: 
-
-```julia
-struct MyGenerator{T} <: Copulas.Generator
-    θ::T
-end
-ϕ(G::MyGenerator,t) = exp(-G.θ * t) # can you recognise this one ?
-Copulas.max_monotony(G::MyGenerator) = Inf
-C = ArchimedeanCopula(4,MyGenerator(1.3)) # 4-dimensional copula
-```
-
-The obtained model automatically gets all copula functionalities (pdf, cdf, sampling, dependence measures, etc...). We nevertheless have specific implementation for a (large) list of known generators, and you may implement some other methods if you know closed form formulas for more performance. The use of the (inverse) Williamson d-transform allows the technical boundaries of our Archimedean implementation to *match* the necessary and sufficient conditions for a generator to produce a genuine Archimedean copula.
-
-## Broader ecosystem
-
-The package is starting to get used in several other places of the ecosystem. Among others, we noted: 
-
-- The package [`GlobalSensitivity.jl`](https://github.com/SciML/GlobalSensitivity.jl) exploits `Copulas.jl` to provide Shapley effects implementation, see [this documentation](https://docs.sciml.ai/GlobalSensitivity/stable/tutorials/shapley/). 
-- [`EconomicScenarioGenerators.jl`](https://github.com/JuliaActuary/EconomicScenarioGenerators.jl) uses `Copulas.jl`'s dependence structures to construct multivariate financial assets. 
-
-# Acknowledgement
-
-Santiago Jiménez Ramos thanks FACEPE for the full financing of his postgraduate studies.
-
-# References
+---
+title: 'Copulas.jl: A fully Distributions.jl-compliant copula package'
+tags:
+  - julia
+  - copula dependence statistics
+authors:
+  - name: Oskar Laverny
+    orcid: 0000-0002-7508-999X
+    corresponding: true
+    affiliation: 1
+  - name: Santiago Jimenez
+    orcid: 0000-0002-8198-3656
+    affiliation: 2 # must use "" if you have more than one.
+affiliations:
+ - name: Aix Marseille Univ, Inserm, IRD, SESSTIM, Sciences Economiques & Sociales de la Santé & Traitement de l’Information Médicale, ISSPAM, Marseille, France.
+   index: 1
+ - name: Federal University of Pernambuco
+   index: 2
+date: 16 November 2023
+bibliography: paper.bib
+header-includes:
+- |
+  ```{=latex}
+  \setmonofont[Path=./]{JuliaMono-Regular.ttf}
+  ```
+---
+<!-- LTeX: langage=en -->
+# Summary
+
+Copulas are functions that describe dependence structures of random vectors, without describing their univariate marginals. In statistics, the separation is sometimes useful, the quality and/or quantity of available information on these two objects might differ. This separation can be formally stated through Sklar's theorem: 
+
+**Theorem: existence and uniqueness of the copula [@sklar1959fonctions]:** For a given $d$-variate absolutely continuous random vector $\mathbf X$ with marginals $X_1,...X_d$, there exists a unique function $C$, the copula, such that $$F(\mathbf x) = C(F_1(x_1),...,F_d(x_d)),$$ where $F, F_1,...F_d$ are respectively the distributions functions of $\mathbf X, X_1,...X_d$.
+
+Copulas are standard tools in probability and statistics, with a wide range of applications from biostatistics, finance or medicine, to fuzzy logic, global sensitivity and broader analysis. A few standard theoretical references on the matter are @joe1997, @nelsen2006, @joe2014, and @durantePrinciplesCopulaTheory2015.
+
+The Julia package `Copulas.jl` brings most standard copula-related features into native Julia: random number generation, density and distribution function evaluations, fitting, construction of multivariate models through Sklar's theorem, and many more related functionalities. Since copulas can combine arbitrary univariate distributions to form distributions of multivariate random vectors, we fully comply with the [`Distributions.jl`](https://github.com/JuliaStats/Distributions.jl) API [@djl1; @djl2], the Julian standard for implementation of random variables and random vectors. This compliance allows interoperability with other packages based on this API such as, e.g., [`Turing.jl`](https://github.com/TuringLang/Turing.jl) [@turing] and several others. 
+
+# Statement of need
+
+The R package `copula` [@r_copula_citation1; @r_copula_citation2; @r_copula_citation3; @r_copula_citation4] is the gold standard when it comes to sampling, estimating, or simply working around dependence structures. However, in other languages, the available tools are not as developed and/or not as recognized. We bridge the gap in the Julian ecosystem with this Julia-native implementation. Due to the very flexible type system in Julia, our code's expressiveness and tidiness will increase its usability and maintainability in the long-run. Type-stability allows sampling in arbitrary precision without requiring more code, and Julia's multiple dispatch yields most of the below-described applications.
+
+There are competing packages in Julia, such as [`BivariateCopulas.jl`](https://github.com/AnderGray/BivariateCopulas.jl) [@BivariateCopulas] which only deals with a few models in bivariate settings but has very nice graphs, or [`DatagenCopulaBased.jl`](https://github.com/iitis/DatagenCopulaBased.jl) [@DatagenCopulaBased_1; @DatagenCopulaBased_2; @DatagenCopulaBased_3; @DatagenCopulaBased_4], which only provides sampling and does not have exactly the same models as `Copulas.jl`. While not fully covering out both of these package's functionality (mostly because the three projects chose different implementation paths), `Copulas.jl` brings, as a key feature, the compliance with the broader ecosystem. The following table provides a feature comparison between the three: 
+
+|                          | `Copulas.jl` | `DatagenCopulaBased.jl` | `BivariateCopulas.jl` |
+|--------------------------|--------------|-------------------------|-----------------------|
+| `Distributions.jl`'s API | Yes | No | Yes |
+| Fitting                  | Yes | No | No |
+| Plotting                 | No | No | Yes |
+| Available copulas        |     |     |    |
+| - Classic Bivariate      | Yes | Yes | Yes |
+| - Classic Multivariate   | Yes | Yes | No |
+| - Archimedeans           | All of them | Selected ones | Selected ones |
+| - Obscure Bivariate      | Yes | No | No |
+| - Archimedean Chains     | No | Yes | No |
+
+Since our primary target is maintainability and readability of the implementation, we have not considered the efficiency and the performance of the code yet. However, a (limited in scope) benchmark on Clayton's `pdf` shows competitive behavior of our implementation w.r.t `DatagenCopulaBased.jl` (but not `BivariateCopulas.jl`). To perform this test we use the [`BenchmarkTools.jl`](https://github.com/JuliaCI/BenchmarkTools.jl) [@BenchmarkTools] package and generate 10^6 samples for Clayton copulas of dimensions 2, 5, 10 with parameter 0.8. The execution times (in seconds) are given below: 
+
+|                              | 2         | 5         | 10        |
+|------------------------------|-----------|-----------|-----------|
+| `Copulas.Clayton`            | 1.1495578 | 1.3448951 | 1.8044065 |
+| `BivariateCopulas.Clayton`   | 0.1331608 |         X |         X |
+| `DatagenCopulaBased.Clayton` | 1.9868345 | 2.4276321 | 2.8009263 |
+
+Code for these benchmarks in available in the repository.
+
+# Examples
+
+## `SklarDist`: sampling and fitting examples
+
+The `Distributions.jl`'s API provides a `fit` function. You may use it to simply fit a compound model to some dataset as follows: 
+
+```julia
+using Copulas, Distributions, Random
+
+# Define the marginals and the copula, then use Sklar's theorem:
+X₁ = Gamma(2,3)
+X₂ = Pareto(0.5)
+X₃ = Normal(10,0.8)
+C = ClaytonCopula(3,0.7)
+D = SklarDist(C,(X₁,X₂,X₃))
+
+# Sample as follows: 
+x = rand(D,1000)
+
+# You may estimate the model as follows: 
+D̂ = fit(SklarDist{ClaytonCopula,Tuple{Gamma,Pareto, Normal}}, x)
+```
+
+The API does not fix the fitting procedure, and only loosely specifies it, thus the implemented default might vary on the copula. If you want more control, you may turn to Bayesian estimation using `Turing.jl`:  
+
+```julia
+using Turing
+@model function model(dataset)
+  # Priors
+  θ ~ TruncatedNormal(1.0, 1.0, 0, Inf)
+  γ ~ TruncatedNormal(1.0, 1.0, 0.25, Inf)
+  η ~ Beta(1,1)
+  δ ~ Exponential(1)
+
+  # Define the model through Sklar's theorem: 
+  X₁ = Gamma(2,θ)
+  X₂ = Pareto(γ)
+  X₃ = Binomial(10,η)
+  C = ClaytonCopula(3,δ)
+  D = SklarDist(C,(X₁,X₂,X₃))
+
+  # Add the loglikelihood to the model : 
+  Turing.Turing.@addlogprob! loglikelihood(D, dataset)
+end
+```
+
+## The Archimedean interface
+
+Archimedean copulas form a large class of copulas that has seen a lot of theoretical work. Among others, you may take a look at [@mcneilMultivariateArchimedeanCopulas2009b]. We use [`WilliamsonTransforms.jl`](https://github.com/lrnv/WilliamsonTransforms.jl/)'s implementation of the Williamson $d$-transfrom to sample from any Archimedean copula, including for example the `ClaytonCopula` with negative dependence parameter in any dimension, which is a first to our knowledge.
+
+To construct an Archimedean copula, you first need to reference its generator through the following API: 
+
+```julia
+struct MyGenerator{T} <: Copulas.Generator
+    θ::T
+end
+ϕ(G::MyGenerator,t) = exp(-G.θ * t) # can you recognise this one ?
+Copulas.max_monotony(G::MyGenerator) = Inf
+C = ArchimedeanCopula(4,MyGenerator(1.3)) # 4-dimensional copula
+```
+
+The obtained model automatically gets all copula functionalities (pdf, cdf, sampling, dependence measures, etc...). We nevertheless have specific implementation for a (large) list of known generators, and you may implement some other methods if you know closed form formulas for more performance. The use of the (inverse) Williamson d-transform allows the technical boundaries of our Archimedean implementation to *match* the necessary and sufficient conditions for a generator to produce a genuine Archimedean copula.
+
+## Broader ecosystem
+
+The package is starting to get used in several other places of the ecosystem. Among others, we noted: 
+
+- The package [`GlobalSensitivity.jl`](https://github.com/SciML/GlobalSensitivity.jl) exploits `Copulas.jl` to provide Shapley effects implementation, see [this documentation](https://docs.sciml.ai/GlobalSensitivity/stable/tutorials/shapley/). 
+- [`EconomicScenarioGenerators.jl`](https://github.com/JuliaActuary/EconomicScenarioGenerators.jl) uses `Copulas.jl`'s dependence structures to construct multivariate financial assets. 
+
+# Acknowledgement
+
+Santiago Jiménez Ramos thanks FACEPE for the full financing of his postgraduate studies.
+
+# References